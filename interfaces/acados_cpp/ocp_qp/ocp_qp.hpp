--- conflicted
+++ resolved
@@ -34,27 +34,17 @@
 #include "acados_cpp/options.hpp"
 #include "acados_cpp/ocp_qp/ocp_qp_solution.hpp"
 
-<<<<<<< HEAD
-namespace acados {
+namespace acados
+{
 
-class ocp_qp : private ocp {
+class ocp_qp : private ocp
+{
 
 public:
 
     ocp_qp(std::vector<int> nx, std::vector<int> nu, std::vector<int> ng, std::vector<int> ns);
 
     ocp_qp(int N, int nx, int nu, int ng = 0, int ns = 0);
-=======
-namespace acados
-{
-class ocp_qp
-{
- public:
-    ocp_qp(std::vector<uint> nx, std::vector<uint> nu, std::vector<uint> nbx, std::vector<uint> nbu,
-           std::vector<uint> ng);
-
-    explicit ocp_qp(std::map<std::string, std::vector<uint>>);
->>>>>>> 63e1e724
 
     std::vector< std::vector<double> > get_field(std::string field);
 
@@ -70,11 +60,7 @@
 
     ocp_qp_solution solve();
 
-<<<<<<< HEAD
     std::map<std::string, std::vector<int>> dimensions();
-=======
-    std::vector<std::vector<double>> extract(std::string field);
->>>>>>> 63e1e724
 
     const std::vector<std::string> fields {
         "Q", "S", "R", "q", "r", "A", "B", "b", "lbx", "ubx", "lbu", "ubu", "C", "D", "lg", "ug"
@@ -88,7 +74,6 @@
 
     bool in_range(std::string field, int stage);
 
-<<<<<<< HEAD
     void squeeze_dimensions(std::map<std::string, std::vector<std::vector<double>>> bounds) override {
         ocp::squeeze_dimensions(bounds);
     }
@@ -96,10 +81,6 @@
     void fill_bounds(std::map<std::string, std::vector<std::vector<double>>> bounds) override {
         ocp::fill_bounds(bounds);
     }
-=======
- private:
-    vector<uint> idxb(vector<double> lower_bound, vector<double> upper_bound);
->>>>>>> 63e1e724
 
     void change_bound_dimensions(std::vector<int> nbx, std::vector<int> nbu) override;
 
@@ -111,12 +92,7 @@
 
     bool needs_initializing() override;
 
-<<<<<<< HEAD
     void needs_initializing(bool) override;
-=======
-    void flatten(std::map<std::string, option_t *> &input,
-                 std::map<std::string, option_t *> &output);
->>>>>>> 63e1e724
 
     std::vector<int> nx();
     std::vector<int> nu();
@@ -162,10 +138,6 @@
 
     static std::map<std::string, std::function<void(int, ocp_qp_in *, double *)>> extract_functions;
 
-<<<<<<< HEAD
-=======
-    friend std::ostream &operator<<(std::ostream &oss, const ocp_qp &qp);
->>>>>>> 63e1e724
 };
 
 }  // namespace acados
