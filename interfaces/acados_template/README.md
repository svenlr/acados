acados_template is an (experimental) Python package that can be used to specify optimal control problems from Python and to generate self-contained C code that uses the acados solvers to solve them. The framework is based on templated C files which are rendered from Python using the templating engine Jinja2. Notice that, at the moment, some of the features are not yet implemented (see below). 
## problem formulation 

![alt text](https://github.com/zanellia/acados/blob/master/interfaces/acados_template/docs/acados_template_docs-crop.png)

## usage
<<<<<<< HEAD
You can check out the examples folder to learn about  how to use acados_template. First of all, you will need to install it by running 'pip install .' from the root folder. The you should be able to import it as a Python module and specify the problem formulation as in examples/<example_name>/generate_c_code.py
=======
You can check out the examples folder to learn about  how to use acados_template. First of all, you will need to install it by running 'pip install .' from the root folder. Then, you should be able to import it as a Python module and specify the problem formulation as in examples/generate_c_code.py
>>>>>>> bb55cd1b
<|MERGE_RESOLUTION|>--- conflicted
+++ resolved
@@ -4,8 +4,4 @@
 ![alt text](https://github.com/zanellia/acados/blob/master/interfaces/acados_template/docs/acados_template_docs-crop.png)
 
 ## usage
-<<<<<<< HEAD
-You can check out the examples folder to learn about  how to use acados_template. First of all, you will need to install it by running 'pip install .' from the root folder. The you should be able to import it as a Python module and specify the problem formulation as in examples/<example_name>/generate_c_code.py
-=======
-You can check out the examples folder to learn about  how to use acados_template. First of all, you will need to install it by running 'pip install .' from the root folder. Then, you should be able to import it as a Python module and specify the problem formulation as in examples/generate_c_code.py
->>>>>>> bb55cd1b
+You can check out the examples folder to learn about  how to use acados_template. First of all, you will need to install it by running 'pip install .' from the root folder. Then, you should be able to import it as a Python module and specify the problem formulation as in examples/generate_c_code.py