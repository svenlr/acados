--- conflicted
+++ resolved
@@ -54,15 +54,13 @@
 {% if ocp.dims.nh > 0 %}
 OBJ+= {{ ocp.con_h.name }}_h_constraint/{{ ocp.con_h.name }}_h_constraint.o
 {% endif %}
-<<<<<<< HEAD
+
 {% if ocp.dims.nh_e > 0 %}
 OBJ+= {{ ocp.con_h_e.name }}_h_e_constraint/{{ ocp.con_h_e.name }}_h_e_constraint.o
 {% endif %}
 OBJ+= acados_solver_{{ ocp.model.name }}.o
-=======
-OBJ+= acados_solver_{{ ocp.model_name }}.o
-OBJ+= acados_sim_solver_{{ ocp.model_name }}.o
->>>>>>> 3dcf95d7
+OBJ+= acados_sim_solver_{{ ocp.model.name }}.o
+
 
 INCLUDE_PATH = {{ ocp.acados_include_path }}
 LIB_PATH = {{ ocp.acados_lib_path }}
@@ -130,13 +128,9 @@
 	-I $(INCLUDE_PATH)/acados/ \
 	-I $(INCLUDE_PATH)/qpOASES_e/
 
-<<<<<<< HEAD
-shared_lib: casadi_fun solver
+shared_lib: casadi_fun solver sim_solver
 	gcc $(ACADOS_FLAGS) -shared -o libacados_solver_{{ ocp.model.name }}.so $(OBJ) -L $(LIB_PATH)/acados \
-=======
-shared_lib: casadi_fun solver sim_solver
-	gcc $(ACADOS_FLAGS) -shared -o libacados_solver_{{ ocp.model_name }}.so $(OBJ) -L $(LIB_PATH)/acados \
->>>>>>> 3dcf95d7
+
 	-L $(LIB_PATH) \
 	-L $(LIB_PATH)/external/blasfeo \
 	-L $(LIB_PATH)/external/hpipm  \
