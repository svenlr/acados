# -*- coding: future_fstrings -*-
#
# Copyright 2019 Gianluca Frison, Dimitris Kouzoupis, Robin Verschueren,
# Andrea Zanelli, Niels van Duijkeren, Jonathan Frey, Tommaso Sartor,
# Branimir Novoselnik, Rien Quirynen, Rezart Qelibari, Dang Doan,
# Jonas Koenemann, Yutao Chen, Tobias Schöls, Jonas Schlagenhauf, Moritz Diehl
#
# This file is part of acados.
#
# The 2-Clause BSD License
#
# Redistribution and use in source and binary forms, with or without
# modification, are permitted provided that the following conditions are met:
#
# 1. Redistributions of source code must retain the above copyright notice,
# this list of conditions and the following disclaimer.
#
# 2. Redistributions in binary form must reproduce the above copyright notice,
# this list of conditions and the following disclaimer in the documentation
# and/or other materials provided with the distribution.
#
# THIS SOFTWARE IS PROVIDED BY THE COPYRIGHT HOLDERS AND CONTRIBUTORS "AS IS"
# AND ANY EXPRESS OR IMPLIED WARRANTIES, INCLUDING, BUT NOT LIMITED TO, THE
# IMPLIED WARRANTIES OF MERCHANTABILITY AND FITNESS FOR A PARTICULAR PURPOSE
# ARE DISCLAIMED. IN NO EVENT SHALL THE COPYRIGHT HOLDER OR CONTRIBUTORS BE
# LIABLE FOR ANY DIRECT, INDIRECT, INCIDENTAL, SPECIAL, EXEMPLARY, OR
# CONSEQUENTIAL DAMAGES (INCLUDING, BUT NOT LIMITED TO, PROCUREMENT OF
# SUBSTITUTE GOODS OR SERVICES; LOSS OF USE, DATA, OR PROFITS; OR BUSINESS
# INTERRUPTION) HOWEVER CAUSED AND ON ANY THEORY OF LIABILITY, WHETHER IN
# CONTRACT, STRICT LIABILITY, OR TORT (INCLUDING NEGLIGENCE OR OTHERWISE)
# ARISING IN ANY WAY OUT OF THE USE OF THIS SOFTWARE, EVEN IF ADVISED OF THE
# POSSIBILITY OF SUCH DAMAGE.;
#

import numpy as np
import os
from .AcadosModel import AcadosModel
<<<<<<< HEAD

ACADOS_PATH=os.getenv("ACADOS_SOURCE_DIR")
if ACADOS_PATH is None:
    raise Exception('Environment variable ACADOS_SOURCE_DIR is undefined.')
=======
from .utils import get_acados_path
>>>>>>> 584cd290

class AcadosOcpDims:
    """
    class containing the dimensions of the optimal control problem
    """
    def __init__(self):
        self.__nx      = None
        self.__nu      = None
        self.__nz      = 0
        self.__np      = 0
        self.__ny      = None
        self.__ny_e    = None
        self.__nr      = 0
        self.__nr_e    = 0
        self.__nh      = 0
        self.__nh_e    = 0
        self.__nphi    = 0
        self.__nphi_e  = 0
        self.__nbx     = 0
        self.__nbx_0   = 0
        self.__nbx_e   = 0
        self.__nbu     = 0
        self.__nsbx    = 0
        self.__nsbx_e  = 0
        self.__nsbu    = 0
        self.__nsh     = 0
        self.__nsh_e   = 0
        self.__nsphi   = 0
        self.__nsphi_e = 0
        self.__ns      = 0
        self.__ns_e    = 0
        self.__ng      = 0
        self.__ng_e    = 0
        self.__N       = None


    @property
    def nx(self):
        """:math:`n_x` - number of states"""
        return self.__nx

    @property
    def nz(self):
        """:math:`n_z` - number of algebraic variables"""
        return self.__nz

    @property
    def nu(self):
        """:math:`n_u` - number of inputs"""
        return self.__nu

    @property
    def np(self):
        """:math:`n_p` - number of parameters"""
        return self.__np

    @property
    def ny(self):
        """:math:`n_y` - number of residuals in Lagrange term"""
        return self.__ny

    @property
    def ny_e(self):
        """:math:`n_{y}^e` - number of residuals in Mayer term"""
        return self.__ny_e

    @property
    def nr(self):
        """:math:`n_{\pi}` - dimension of the image of the inner nonlinear function in positive definite constraints"""
        return self.__nr

    @property
    def nr_e(self):
        """:math:`n_{\pi}^e` - dimension of the image of the inner nonlinear function in positive definite constraints"""
        return self.__nr_e

    @property
    def nh(self):
        """:math:`n_h` - number of nonlinear constraints"""
        return self.__nh

    @property
    def nh_e(self):
        """:math:`n_{h}^e` - number of nonlinear constraints at t=T"""
        return self.__nh_e

    @property
    def nphi(self):
        """:math:`n_{\phi}` - number of convex-over-nonlinear constraints"""
        return self.__nphi

    @property
    def nphi_e(self):
        """:math:`n_{\phi}^e` - number of convex-over-nonlinear constraints at t=T"""
        return self.__nphi_e

    @property
    def nbx(self):
        """:math:`n_{b_x}` - number of state bounds"""
        return self.__nbx

    @property
    def nbx_0(self):
        """:math:`n_{b_{x0}}` - number of state bounds for initial state"""
        return self.__nbx_0

    @property
    def nbx_e(self):
        """:math:`n_{b_x}` - number of state bounds at t=T"""
        return self.__nbx_e

    @property
    def nbu(self):
        """:math:`n_{b_u}` - number of input bounds"""
        return self.__nbu

    @property
    def nsbx(self):
        """:math:`n_{{sb}_x}` - number of soft state bounds"""
        return self.__nsbx

    @property
    def nsbx_e(self):
        """:math:`n_{{sb}^e_{x}}` - number of soft state bounds at t=T"""
        return self.__nsbx_e

    @property
    def nsbu(self):
        """:math:`n_{{sb}_u}` - number of soft input bounds"""
        return self.__nsbu

    @property
    def nsh(self):
        """:math:`n_{{sh}}` - number of soft nonlinear constraints"""
        return self.__nsh

    @property
    def nsh_e(self):
        """:math:`n_{{sh}}^e` - number of soft nonlinear constraints at t=T"""
        return self.__nsh_e

    @property
    def nsphi(self):
        """:math:`n_{{s\phi}}` - number of soft convex-over-nonlinear constraints"""
        return self.__nsphi

    @property
    def nsphi_e(self):
        """:math:`n_{{s\phi}^e}` - number of soft convex-over-nonlinear constraints at t=T"""
        return self.__nsphi_e

    @property
    def ns(self):
        """:math:`n_{s}` - total number of slacks"""
        return self.__ns

    @property
    def ns_e(self):
        """:math:`n_{s}^e` - total number of slacks at t=T"""
        return self.__ns_e

    @property
    def ng(self):
        """:math:`n_{g}` - number of general polytopic constraints"""
        return self.__ng

    @property
    def ng_e(self):
        """:math:`n_{g}^e` - number of general polytopic constraints at t=T"""
        return self.__ng_e

    @property
    def N(self):
        """:math:`N` - prediction horizon"""
        return self.__N

    @nx.setter
    def nx(self, nx):
        if type(nx) == int and nx > 0:
            self.__nx = nx
        else:
            raise Exception('Invalid nx value. Exiting.')

    @nz.setter
    def nz(self, nz):
        if type(nz) == int and nz > -1:
            self.__nz = nz
        else:
            raise Exception('Invalid nz value. Exiting.')

    @nu.setter
    def nu(self, nu):
        if type(nu) == int and nu > -1:
            self.__nu = nu
        else:
            raise Exception('Invalid nu value. Exiting.')

    @np.setter
    def np(self, np):
        if type(np) == int and np > -1:
            self.__np = np
        else:
            raise Exception('Invalid np value. Exiting.')

    @ny.setter
    def ny(self, ny):
        if type(ny) == int and ny > -1:
            self.__ny = ny
        else:
            raise Exception('Invalid ny value. Exiting.')

    @ny_e.setter
    def ny_e(self, ny_e):
        if type(ny_e) == int and ny_e > -1:
            self.__ny_e = ny_e
        else:
            raise Exception('Invalid ny_e value. Exiting.')

    @nr.setter
    def nr(self, nr):
        if type(nr) == int and nr > -1:
            self.__nr = nr
        else:
            raise Exception('Invalid nr value. Exiting.')

    @nr_e.setter
    def nr_e(self, nr_e):
        if type(nr_e) == int and nr_e > -1:
            self.__nr_e = nr_e
        else:
            raise Exception('Invalid nr_e value. Exiting.')

    @nh.setter
    def nh(self, nh):
        if type(nh) == int and nh > -1:
            self.__nh = nh
        else:
            raise Exception('Invalid nh value. Exiting.')

    @nh_e.setter
    def nh_e(self, nh_e):
        if type(nh_e) == int and nh_e > -1:
            self.__nh_e = nh_e
        else:
            raise Exception('Invalid nh_e value. Exiting.')

    @nphi.setter
    def nphi(self, nphi):
        if type(nphi) == int and nphi > -1:
            self.__nphi = nphi
        else:
            raise Exception('Invalid nphi value. Exiting.')

    @nphi_e.setter
    def nphi_e(self, nphi_e):
        if type(nphi_e) == int and nphi_e > -1:
            self.__nphi_e = nphi_e
        else:
            raise Exception('Invalid nphi_e value. Exiting.')

    @nbx.setter
    def nbx(self, nbx):
        if type(nbx) == int and nbx > -1:
            self.__nbx = nbx
        else:
            raise Exception('Invalid nbx value. Exiting.')

    @nbx_0.setter
    def nbx_0(self, nbx_0):
        if type(nbx_0) == int and nbx_0 > -1:
            self.__nbx_0 = nbx_0
        else:
            raise Exception('Invalid nbx_0 value. Exiting.')

    @nbx_e.setter
    def nbx_e(self, nbx_e):
        if type(nbx_e) == int and nbx_e > -1:
            self.__nbx_e = nbx_e
        else:
            raise Exception('Invalid nbx_e value. Exiting.')

    @nbu.setter
    def nbu(self, nbu):
        if type(nbu) == int and nbu > -1:
            self.__nbu = nbu
        else:
            raise Exception('Invalid nbu value. Exiting.')

    @nsbx.setter
    def nsbx(self, nsbx):
        if type(nsbx) == int and nsbx > -1:
            self.__nsbx = nsbx
        else:
            raise Exception('Invalid nsbx value. Exiting.')

    @nsbx_e.setter
    def nsbx_e(self, nsbx_e):
        if type(nsbx_e) == int and nsbx_e > -1:
            self.__nsbx_e = nsbx_e
        else:
            raise Exception('Invalid nsbx_e value. Exiting.')

    @nsbu.setter
    def nsbu(self, nsbu):
        if type(nsbu) == int and nsbu > -1:
            self.__nsbu = nsbu
        else:
            raise Exception('Invalid nsbu value. Exiting.')

    @nsh.setter
    def nsh(self, nsh):
        if type(nsh) == int and nsh > -1:
            self.__nsh = nsh
        else:
            raise Exception('Invalid nsh value. Exiting.')

    @nsh_e.setter
    def nsh_e(self, nsh_e):
        if type(nsh_e) == int and nsh_e > -1:
            self.__nsh_e = nsh_e
        else:
            raise Exception('Invalid nsh_e value. Exiting.')

    @nsphi.setter
    def nsphi(self, nsphi):
        if type(nsphi) == int and nsphi > -1:
            self.__nsphi = nsphi
        else:
            raise Exception('Invalid nsphi value. Exiting.')

    @nsphi_e.setter
    def nsphi_e(self, nsphi_e):
        if type(nsphi_e) == int and nsphi_e > -1:
            self.__nsphi_e = nsphi_e
        else:
            raise Exception('Invalid nsphi_e value. Exiting.')

    @ns.setter
    def ns(self, ns):
        if type(ns) == int and ns > -1:
            self.__ns = ns
        else:
            raise Exception('Invalid ns value. Exiting.')

    @ns_e.setter
    def ns_e(self, ns_e):
        if type(ns_e) == int and ns_e > -1:
            self.__ns_e = ns_e
        else:
            raise Exception('Invalid ns_e value. Exiting.')

    @ng.setter
    def ng(self, ng):
        if type(ng) == int and ng > -1:
            self.__ng = ng
        else:
            raise Exception('Invalid ng value. Exiting.')

    @ng_e.setter
    def ng_e(self, ng_e):
        if type(ng_e) == int and ng_e > -1:
            self.__ng_e = ng_e
        else:
            raise Exception('Invalid ng_e value. Exiting.')

    @N.setter
    def N(self, N):
        if type(N) == int and N > 0:
            self.__N = N
        else:
            raise Exception('Invalid N value. Exiting.')

    def set(self, attr, value):
        setattr(self, attr, value)


class AcadosOcpCost:
    """
    class containing the numerical data of the cost:
    in case of LINEAR_LS:
    stage cost is
    :math:`l(x,u,z) = || V_x x + V_u u + V_z z - y_{\\text{ref}}||^2_W`,
    terminal cost is
    :math:`m(x) = || V^e_x x - y_{\\text{ref}^e}||^2_{W^e}`
    """
    def __init__(self):
        # Lagrange term
        self.__cost_type   = 'LINEAR_LS'  # cost type
        self.__W           = []           # weight matrix
        self.__Vx          = []           # x matrix coefficient
        self.__Vu          = []           # u matrix coefficient
        self.__Vz          = []           # z matrix coefficient
        self.__yref        = []           # reference
        self.__Zl          = []           # diagonal of Hessian wrt lower slack
        self.__Zu          = []           # diagonal of Hessian wrt upper slack
        self.__zl          = []           # gradient wrt lower slack
        self.__zu          = []           # gradient wrt upper slack
        # Mayer term
        self.__cost_type_e = 'LINEAR_LS'  # cost type for Mayer term
        self.__W_e         = []           # weight matrix for Mayer term
        self.__Vx_e        = []           # x matrix coefficient for Mayer term
        self.__yref_e      = []           # reference for Mayer term
        self.__Zl_e        = []           # diagonal of Hessian wrt lower slack for Mayer term
        self.__Zu_e        = []           # diagonal of Hessian wrt upper slack for Mayer term
        self.__zl_e        = []           # gradient wrt lower slack for Mayer term
        self.__zu_e        = []           # gradient wrt upper slack for Mayer term

    # Lagrange term
    @property
    def cost_type(self):
        """cost type"""
        return self.__cost_type

    @property
    def W(self):
        """:math:`W` - weight matrix"""
        return self.__W

    @property
    def Vx(self):
        """:math:`V_x` - x matrix coefficient"""
        return self.__Vx

    @property
    def Vu(self):
        """:math:`V_u` - u matrix coefficient"""
        return self.__Vu

    @property
    def Vz(self):
        """:math:`V_z` - z matrix coefficient"""
        return self.__Vz

    @property
    def yref(self):
        """:math:`y_{\text{ref}}` - reference"""
        return self.__yref

    @property
    def Zl(self):
        """:math:`Z_l` - diagonal of Hessian wrt lower slack"""
        return self.__Zl

    @property
    def Zu(self):
        """:math:`Z_u` - diagonal of Hessian wrt upper slack"""
        return self.__Zu

    @property
    def zl(self):
        """:math:`z_l` - gradient wrt lower slack"""
        return self.__zl

    @property
    def zu(self):
        """:math:`z_u` - gradient wrt upper slack"""
        return self.__zu

    @cost_type.setter
    def cost_type(self, cost_type):

        cost_types = ('LINEAR_LS', 'NONLINEAR_LS', 'EXTERNAL')

        if type(cost_type) == str and cost_type in cost_types:
            self.__cost_type = cost_type
        else:
            raise Exception('Invalid cost_type value. Exiting.')

    @W.setter
    def W(self, W):
        if type(W) == np.ndarray:
            self.__W = W
        else:
            raise Exception('Invalid W value. Exiting.')

    @Vx.setter
    def Vx(self, Vx):
        if type(Vx) == np.ndarray:
            self.__Vx = Vx
        else:
            raise Exception('Invalid Vx value. Exiting.')

    @Vu.setter
    def Vu(self, Vu):
        if type(Vu) == np.ndarray:
            self.__Vu = Vu
        else:
            raise Exception('Invalid Vu value. Exiting.')

    @Vz.setter
    def Vz(self, Vz):
        if type(Vz) == np.ndarray:
            self.__Vz = Vz
        else:
            raise Exception('Invalid Vz value. Exiting.')

    @yref.setter
    def yref(self, yref):
        if type(yref) == np.ndarray:
            self.__yref = yref
        else:
            raise Exception('Invalid yref value. Exiting.')

    @Zl.setter
    def Zl(self, Zl):
        if type(Zl) == np.ndarray:
            self.__Zl = Zl
        else:
            raise Exception('Invalid Zl value. Exiting.')

    @Zu.setter
    def Zu(self, Zu):
        if type(Zu) == np.ndarray:
            self.__Zu = Zu
        else:
            raise Exception('Invalid Zu value. Exiting.')

    @zl.setter
    def zl(self, zl):
        if type(zl) == np.ndarray:
            self.__zl = zl
        else:
            raise Exception('Invalid zl value. Exiting.')

    @zu.setter
    def zu(self, zu):
        if type(zu) == np.ndarray:
            self.__zu = zu
        else:
            raise Exception('Invalid zu value. Exiting.')

    # Mayer term
    @property
    def cost_type_e(self):
        """cost type for Mayer term, either LINEAR_LS, NONLINEAR_LS, AUTO"""
        return self.__cost_type_e

    @property
    def W_e(self):
        """:math:`W` - weight matrix"""
        return self.__W_e

    @property
    def Vx_e(self):
        """:math:`W^e` - weight matrix for Mayer term"""
        return self.__Vx_e

    @property
    def yref_e(self):
        """:math:`V_x^e` - x matrix coefficient for Mayer term"""
        return self.__yref_e

    @property
    def Zl_e(self):
        """:math:`Z_l^e` - diagonal of Hessian wrt upper slack for Mayer term"""
        return self.__Zl_e

    @property
    def Zu_e(self):
        """:math:`Z_l^e` - diagonal of Hessian wrt upper slack for Mayer term"""
        return self.__Zu_e

    @property
    def zl_e(self):
        """:math:`z_l^e` - gradient wrt lower slack for Mayer term"""
        return self.__zl_e

    @property
    def zu_e(self):
        """:math:`z_u^e` - gradient wrt upper slack for Mayer term"""
        return self.__zu_e

    @cost_type_e.setter
    def cost_type_e(self, cost_type_e):
        cost_types = ('LINEAR_LS', 'NONLINEAR_LS', 'EXTERNAL')

        if type(cost_type_e) == str and cost_type_e in cost_types:
            self.__cost_type_e = cost_type_e
        else:
            raise Exception('Invalid cost_type_e value. Exiting.')

    @W_e.setter
    def W_e(self, W_e):
        if type(W_e) == np.ndarray:
            self.__W_e = W_e
        else:
            raise Exception('Invalid W_e value. Exiting.')

    @Vx_e.setter
    def Vx_e(self, Vx_e):
        if type(Vx_e) == np.ndarray:
            self.__Vx_e = Vx_e
        else:
            raise Exception('Invalid Vx_e value. Exiting.')

    @yref_e.setter
    def yref_e(self, yref_e):
        if type(yref_e) == np.ndarray:
            self.__yref_e = yref_e
        else:
            raise Exception('Invalid yref_e value. Exiting.')

    @Zl_e.setter
    def Zl_e(self, Zl_e):
        if type(Zl_e) == np.ndarray:
            self.__Zl_e = Zl_e
        else:
            raise Exception('Invalid Zl_e value. Exiting.')

    @Zu_e.setter
    def Zu_e(self, Zu_e):
        if type(Zu_e) == np.ndarray:
            self.__Zu_e = Zu_e
        else:
            raise Exception('Invalid Zu_e value. Exiting.')

    @zl_e.setter
    def zl_e(self, zl_e):
        if type(zl_e) == np.ndarray:
            self.__zl_e = zl_e
        else:
            raise Exception('Invalid zl_e value. Exiting.')

    @zu_e.setter
    def zu_e(self, zu_e):
        if type(zu_e) == np.ndarray:
            self.__zu_e = zu_e
        else:
            raise Exception('Invalid zu_e value. Exiting.')

    def set(self, attr, value):
        setattr(self, attr, value)

# TODO(oj): replace \Pi with Jbx or similar
class AcadosOcpConstraints:
    """
    class containing the description of the constraints
    """
    def __init__(self):
        self.__constr_type   = 'BGH'                  # constraint type
        self.__constr_type_e = 'BGH'                  # constraint type
        # initial x
        self.__lbx_0   = []                           # lower bounds on x for initial state
        self.__ubx_0   = []                           # upper bounds on x for initial state
        self.__idxbx_0 = []                           # indexes for bounds on x0
        # intermediate stages
        self.__lbx     = []                           # lower bounds on x
        self.__lbu     = []                           # lower bounds on u
        self.__ubx     = []                           # upper bounds on x
        self.__ubu     = []                           # upper bounds on u
        self.__idxbx   = []                           # indexes of bounds on x (defines :math:`\Pi_x`)
        # self.__Jbx     = []                         # matrix coefficient for bounds on x
        self.__idxbu   = []                           # indexes of bounds on u (defines :math:`\Pi_u`)
        # self.__Jbu     = []                         # matrix coefficient for bounds on u
        # bounds on x at t=T
        self.__lbx_e   = []                           # lower bounds on x at t=T
        self.__ubx_e   = []                           # upper bounds on x at t=T
        self.__idxbx_e = []                           # indexes for bounds on x at t=T (defines :math:`\Pi_x^e`)
        # self.__Jbx_e   = []                         # indexes of bounds on x (defines :math:`\Pi_x`)
        # polytopic constraints
        self.__lg      = []                           # lower bound for general polytopic inequalities
        self.__ug      = []                           # upper bound for general polytopic inequalities
        self.__D       = []                           # D matrix in lg <= D * u + C * x <= ug
        self.__C       = []                           # C matrix in lg <= D * u + C * x <= ug
        # polytopic constraints at t=T
        self.__C_e     = []                           # C matrix at t=T
        self.__lg_e    = []                           # lower bound on general polytopic inequalities at t=T
        self.__ug_e    = []                           # upper bound on general polytopic inequalities at t=T
        # nonlinear constraints
        self.__lh      = []                           # lower bound for nonlinear inequalities
        self.__uh      = []                           # upper bound for nonlinear inequalities
        # nonlinear constraints at t=T
        self.__uh_e    = []                           # upper bound on nonlinear inequalities at t=T
        self.__lh_e    = []                           # lower bound on nonlinear inequalities at t=T
        # convex-over-nonlinear constraints
        self.__lphi    = []                           # lower bound for convex-over-nonlinear inequalities
        self.__uphi    = []                           # upper bound for convex-over-nonlinear inequalities
        # nonlinear constraints at t=T
        self.__uh_e    = []                           # upper bound on nonlinear inequalities at t=T
        self.__lh_e    = []                           # lower bound on nonlinear inequalities at t=T
        # nonlinear constraints at t=T
        self.__uphi_e    = []                         # upper bound on convex-over-nonlinear inequalities at t=T
        self.__lphi_e    = []                         # lower bound on convex-over-nonlinear inequalities at t=T
        # soft bounds on x and u
        self.__lsbx   = []                            # lower bounds on slacks corresponding to soft lower bounds on x
        self.__lsbu   = []                            # lower bounds on slacks corresponding to soft lower bounds on u
        self.__usbx   = []                            # lower bounds on slacks corresponding to soft upper bounds on x
        self.__usbu   = []                            # lower bounds on slacks corresponding to soft upper bounds on u
        self.__idxsbx = []                            # indexes of soft bounds on x within the indices of bounds on x
        # self.__Jsbx   = []                          # matrix coefficient for soft bounds on x
        self.__idxsbu = []                            # indexes of soft bounds on u within the indices of bounds on u
        # self.__Jsbu   = []                          # matrix coefficient for soft bounds on u
        # soft bounds on x at t=T
        self.__lsbx_e  = []                           # lower bounds on slacks corresponding to soft lower bounds on x at t=T
        self.__usbx_e  = []                           # lower bounds on slacks corresponding to soft upper bounds on x at t=T
        self.__idxsbx_e= []                           # indexes of soft bounds on x at t=T, within the indices of bounds on x at t=T
        # self.__Jsbx_e    = []                       # matrix coefficient for soft bounds on x at t=T
        # soft bounds on nonlinear constraints
        self.__lsh    = []                            # lower bounds on slacks corresponding to soft lower bounds for nonlinear constraints
        self.__ush    = []                            # lower bounds on slacks corresponding to soft upper bounds for nonlinear constraints
        self.__idxsh  = []                            # indexes of soft nonlinear constraints within the indices of nonlinear constraints
        # self.__Jsh    = []                          # matrix coefficient for soft bounds on nonlinear constraints
        # soft bounds on nonlinear constraints
        self.__lsphi  = []                            # lower bounds on slacks corresponding to soft lower bounds for convex-over-nonlinear constraints
        self.__usphi  = []                            # lower bounds on slacks corresponding to soft upper bounds for convex-over-nonlinear constraints
        self.__idxsphi  = []                          # indexes of soft convex-over-nonlinear constraints within the indices of nonlinear constraints
        # self.__Jsphi  = []                          # matrix coefficient for soft bounds on convex-over-nonlinear constraints
        # soft bounds on nonlinear constraints at t=T
        self.__lsh_e    = []                          # lower bounds on slacks corresponding to soft lower bounds for nonlinear constraints at t=T
        self.__ush_e    = []                          # lower bounds on slacks corresponding to soft upper bounds for nonlinear constraints at t=T
        self.__idxsh_e  = []                          # indexes of soft nonlinear constraints at t=T within the indices of nonlinear constraints at t=T
        # self.__Jsh_e    = []                        # matrix coefficient for soft bounds on nonlinear constraints at t=T
        # soft bounds on nonlinear constraints at t=T
        self.__lsphi_e    = []                        # lower bounds on slacks corresponding to soft lower bounds for convex-over-nonlinear constraints at t=T
        self.__usphi_e    = []                        # lower bounds on slacks corresponding to soft upper bounds for convex-over-nonlinear constraints at t=T
        self.__idxsphi_e  = []                        # indexes of soft nonlinear constraints at t=T within the indices of nonlinear constraints at t=T
        # self.__Jsphi_e  = []                        # matrix coefficient for soft bounds on convex-over-nonlinear constraints at t=T
        # self.__x0      = []                           # initial state

    @property
    def constr_type(self):
        """Constraints type"""
        return self.__constr_type

    @property
    def constr_type_e(self):
        """Constraints type t=T"""
        return self.__constr_type_e

    @property
    def lbx_0(self):
        """:math:`\\underline{x_0}` - lower bounds on x0"""
        return self.__lbx_0

    @property
    def ubx_0(self):
        """:math:`\\bar{x_0}` - upper bounds on x0"""
        return self.__ubx_0

    @property
    def idxbx_0(self):
        """indexes of bounds on x0 """
        return self.__idxbx_0

    @property
    def lbx(self):
        """:math:`\\underline{x}` - lower bounds on x"""
        return self.__lbx

    @property
    def lbu(self):
        """:math:`\\underline{u}` - lower bounds on u"""
        return self.__lbu

    @property
    def ubx(self):
        """:math:`\\bar{x}` - upper bounds on x"""
        return self.__ubx

    @property
    def ubu(self):
        """:math:`\\bar{u}` - upper bounds on u"""
        return self.__ubu

    @property
    def idxbx(self):
        """indexes of bounds on x (defines :math:`\Pi_x`)"""
        return self.__idxbx

    @property
    def Jbx(self):
        """:math:`J_x` - matrix coefficient for bounds on x"""
        return self.__Jbx

    @property
    def idxbu(self):
        """indexes of bounds on u (defines :math:`\Pi_u`)"""
        return self.__idxbu

    @property
    def Jbu(self):
        """:math:`J_u` - matrix coefficient for bounds on u"""
        return self.__Jbu

    # bounds on x at t=T
    @property
    def lbx_e(self):
        """:math:`\\underline{x}^e` - lower bounds on x at t=T"""
        return self.__lbx_e

    @property
    def ubx_e(self):
        """:math:`\\bar{x}^e` - upper bounds on x at t=T"""
        return self.__ubx_e

    @property
    def idxbx_e(self):
        """indexes for bounds on x at t=T (defines :math:`\Pi_x^e`)"""
        return self.__idxbx_e

    @property
    def Jbx_e(self):
        """:math:`J_{x}^e`indexes of bounds on x (defines :math:`\Pi_x`)"""
        return self.__Jbx_e

    # polytopic constraints
    @property
    def C(self):
        """:math:`C` - C matrix in lg <= D * u + C * x <= ug"""
        return self.__C

    @property
    def D(self):
        """:math:`D` - D matrix in lg <= D * u + C * x <= ug"""
        return self.__D

    @property
    def lg(self):
        """:math:`\\underline{g}` - lower bound for general polytopic inequalities"""
        return self.__lg

    @property
    def ug(self):
        """:math:`\\bar{g}` - upper bound for general polytopic inequalities"""
        return self.__ug

    # polytopic constraints at t=T
    @property
    def C_e(self):
        """:math:`C^e` - C matrix at t=T"""
        return self.__C_e

    @property
    def lg_e(self):
        """:math:`\\underline{c}^e` - lower bound on general polytopic inequalities at t=T"""
        return self.__lg_e

    @property
    def ug_e(self):
        """:math:`\\bar{c}^e` - upper bound on general polytopic inequalities at t=T"""
        return self.__ug_e

    # nonlinear constraints
    @property
    def lh(self):
        """:math:`\\underline{h}` - lower bound for nonlinear inequalities"""
        return self.__lh

    @property
    def uh(self):
        """:math:`\\bar{h}` - upper bound for nonlinear inequalities"""
        return self.__uh

    # convex-over-nonlinear constraints
    @property
    def lphi(self):
        """:math:`\\underline{\phi}` - lower bound for convex-over-nonlinear inequalities"""
        return self.__lphi

    @property
    def uphi(self):
        """:math:`\\bar{\phi}` - upper bound for convex-over-nonlinear inequalities"""
        return self.__uphi

    # nonlinear constraints at t=T
    @property
    def lh_e(self):
        """:math:`\\bar{h}^e` - upper bound on nonlinear inequalities at t=T"""
        return self.__lh_e

    @property
    def uh_e(self):
        """:math:`\\underline{h}^e` - lower bound on nonlinear inequalities at t=T"""
        return self.__uh_e

    # convex-over-nonlinear constraints at t=T
    @property
    def lphi_e(self):
        """:math:`\\underline{\phi}^e` - lower bound on convex-over-nonlinear inequalities at t=T"""
        return self.__lphi_e

    @property
    def uphi_e(self):
        """:math:`\\bar{\phi}^e` - upper bound on convex-over-nonlinear inequalities at t=T"""
        return self.__uphi_e

    # soft bounds on x and u
    @property
    def lsbx(self):
        """lower bounds on slacks corresponding to soft lower bounds on x"""
        return self.__lsbx

    @property
    def lsbu(self):
        """lower bounds on slacks corresponding to soft lower bounds on u"""
        return self.__lsbu

    @property
    def usbx(self):
        """upper bounds on slacks corresponding to soft upper bounds on x"""
        return self.__usbx

    @property
    def usbu(self):
        """upper bounds on slacks corresponding to soft upper bounds on u"""
        return self.__usbu

    @property
    def idxsbx(self):
        """indexes of soft bounds on x within the indices of bounds on x"""
        return self.__idxsbx

    @property
    def Jsbx(self):
        """:math:`J_{s,x}` - matrix coefficient for soft bounds on x"""
        return self.__Jsbx

    @property
    def idxsbu(self):
        """indexes of soft bounds on u within the indices of bounds on u"""
        return self.__idxsbu

    @property
    def Jsbu(self):
        """:math:`J_{s,u}` - matrix coefficient for soft bounds on u"""
        return self.__Jsbu

    @property
    def lsbx_e(self):
        """lower bounds on slacks corresponding to soft lower bounds on x at t=T"""
        return self.__lsbx_e

    @property
    def usbx_e(self):
        """upper bounds on slacks corresponding to soft upper bounds on x at t=T"""
        return self.__usbx_e

    @property
    def idxsbx_e(self):
        """indexes of soft bounds on x at t=T, within the indices of bounds on x at t=T"""
        return self.__idxsbx_e

    @property
    def Jsbx_e(self):
        """:math:`J_{s,x}^e` - matrix coefficient for soft bounds on x at t=T"""
        return self.__Jsbx_e

    @property
    def lsh(self):
        """lower bounds on slacks corresponding to soft lower bounds for nonlinear constraints"""
        return self.__lsh

    @property
    def ush(self):
        """upper bounds on slacks corresponding to soft upper bounds for nonlinear constraints"""
        return self.__ush

    @property
    def idxsh(self):
        """indexes of soft nonlinear constraints within the indices of nonlinear constraints"""
        return self.__idxsh

    @property
    def Jsh(self):
        """:math:`J_{s,h}` - matrix coefficient for soft bounds on nonlinear constraints"""
        return self.__Jsh

    # soft bounds on convex-over-nonlinear constraints
    @property
    def lsphi(self):
        """lower bounds on slacks corresponding to soft lower bounds for convex-over-nonlinear constraints"""
        return self.__lsphi

    @property
    def usphi(self):
        """upper bounds on slacks corresponding to soft upper bounds for convex-over-nonlinear constraints"""
        return self.__usphi

    @property
    def idxsphi(self):
        """indexes of soft convex-over-nonlinear constraints within the indices of nonlinear constraints"""
        return self.__idxsphi

    @property
    def Jsphi(self):
        """:math:`J_{s,h}` - matrix coefficient for soft bounds on convex-over-nonlinear constraints"""
        return self.__Jsphi

    # soft bounds on nonlinear constraints at t=T
    @property
    def lsh_e(self):
        """lower bounds on slacks corresponding to soft lower bounds for nonlinear constraints at t=T"""
        return self.__lsh_e

    @property
    def ush_e(self):
        """upper bounds on slacks corresponding to soft upper bounds for nonlinear constraints at t=T"""
        return self.__ush_e

    @property
    def idxsh_e(self):
        """indexes of soft nonlinear constraints at t=T within the indices of nonlinear constraints at t=T"""
        return self.__idxsh_e


    @property
    def Jsh_e(self):
        """:math:`J_{s,h}^e` - matrix coefficient for soft bounds on nonlinear constraints at t=T"""
        return self.__Jsh_e

    # soft bounds on convex-over-nonlinear constraints at t=T
    @property
    def lsphi_e(self):
        """lower bounds on slacks corresponding to soft lower bounds for convex-over-nonlinear constraints at t=T"""
        return self.__lsphi_e

    @property
    def usphi_e(self):
        """upper bounds on slacks corresponding to soft upper bounds for convex-over-nonlinear constraints at t=T"""
        return self.__usphi_e

    @property
    def idxsphi_e(self):
        """indexes of soft nonlinear constraints at t=T within the indices of nonlinear constraints at t=T"""
        return self.__idxsphi_e


    @property
    def Jsphi_e(self):
        """:math:`J_{s,h}^e` - matrix coefficient for soft bounds on convex-over-nonlinear constraints at t=T"""
        return self.__Jsphi_e

    @property
    def x0(self):
        """:math:`\\bar{x}_0` - initial state"""
        return self.__x0


    def J_to_idx(self, J):
        nrows = J.shape[0]
        idx = np.zeros((nrows, ))
        for i in range(nrows):
            this_idx = np.nonzero(J[i,:])[0]
            if len(this_idx) != 1:
                raise Exception('Invalid J matrix structure detected. Exiting.')
            if J[i,this_idx[0]] != 1:
                raise Exception('J matrices can only contain 1s. Exiting.')
            idx[i] = this_idx[0]
        return idx

    @constr_type.setter
    def constr_type(self, constr_type):
        constr_types = ('BGH', 'BGP')

        if type(constr_type) == str and constr_type in constr_types:
            self.__constr_type = constr_type
        else:
            raise Exception('Invalid constr_type value. Possible values are:\n\n' \
                    + ',\n'.join(constr_types) + '.\n\nYou have: ' + constr_type + '.\n\nExiting.')

    @constr_type_e.setter
    def constr_type_e(self, constr_type_e):
        constr_types = ('BGH', 'BGP')

        if type(constr_type_e) == str and constr_type_e in constr_types:
            self.__constr_type_e = constr_type_e
        else:
            raise Exception('Invalid constr_type_e value. Possible values are:\n\n' \
                    + ',\n'.join(constr_types) + '.\n\nYou have: ' + constr_type_e + '.\n\nExiting.')

    # @ubx.setter
    # def ubx(self, ubx):
    #     if type(ubx) == np.ndarray:
    #         self.__ubx = ubx
    #     else:
    #         raise Exception('Invalid ubx value. Exiting.')

    @lbx_0.setter
    def lbx_0(self, lbx_0):
        if type(lbx_0) == np.ndarray:
            self.__lbx_0 = lbx_0
        else:
            raise Exception('Invalid lbx_0 value. Exiting.')

    @ubx_0.setter
    def ubx_0(self, ubx_0):
        if type(ubx_0) == np.ndarray:
            self.__ubx_0 = ubx_0
        else:
            raise Exception('Invalid ubx_0 value. Exiting.')

    @idxbx_0.setter
    def idxbx_0(self, idxbx_0):
        if type(idxbx_0) == np.ndarray:
            self.__idxbx_0 = idxbx_0
        else:
            raise Exception('Invalid idxbx_0 value. Exiting.')

    # bounds on x and u
    @lbx.setter
    def lbx(self, lbx):
        if type(lbx) == np.ndarray:
            self.__lbx = lbx
        else:
            raise Exception('Invalid lbx value. Exiting.')

    @ubx.setter
    def ubx(self, ubx):
        if type(ubx) == np.ndarray:
            self.__ubx = ubx
        else:
            raise Exception('Invalid ubx value. Exiting.')

    @idxbx.setter
    def idxbx(self, idxbx):
        if type(idxbx) == np.ndarray:
            self.__idxbx = idxbx
        else:
            raise Exception('Invalid idxbx value. Exiting.')

    @Jbx.setter
    def Jbx(self, Jbx):
        if type(Jbx) == np.ndarray:
            self.__idxbx = self.J_to_idx(Jbx)
        else:
            raise Exception('Invalid Jbx value. Exiting.')

    @lbu.setter
    def lbu(self, lbu):
        if type(lbu) == np.ndarray:
            self.__lbu = lbu
        else:
            raise Exception('Invalid lbu value. Exiting.')

    @ubu.setter
    def ubu(self, ubu):
        if type(ubu) == np.ndarray:
            self.__ubu = ubu
        else:
            raise Exception('Invalid ubu value. Exiting.')

    @idxbu.setter
    def idxbu(self, idxbu):
        if type(idxbu) == np.ndarray:
            self.__idxbu = idxbu
        else:
            raise Exception('Invalid idxbu value. Exiting.')

    @Jbu.setter
    def Jbu(self, Jbu):
        if type(Jbu) == np.ndarray:
            self.__idxbu = self.J_to_idx(Jbu)
        else:
            raise Exception('Invalid Jbu value. Exiting.')

    # bounds on x at t=T
    @lbx_e.setter
    def lbx_e(self, lbx_e):
        if type(lbx_e) == np.ndarray:
            self.__lbx_e = lbx_e
        else:
            raise Exception('Invalid lbx_e value. Exiting.')

    @ubx_e.setter
    def ubx_e(self, ubx_e):
        if type(ubx_e) == np.ndarray:
            self.__ubx_e = ubx_e
        else:
            raise Exception('Invalid ubx_e value. Exiting.')

    @idxbx_e.setter
    def idxbx_e(self, idxbx_e):
        if type(idxbx_e) == np.ndarray:
            self.__idxbx_e = idxbx_e
        else:
            raise Exception('Invalid idxbx_e value. Exiting.')

    @Jbx_e.setter
    def Jbx_e(self, Jbx_e):
        if type(Jbx_e) == np.ndarray:
            self.__idxbx_e = self.J_to_idx(Jbx_e)
        else:
            raise Exception('Invalid Jbx_e value. Exiting.')

    # polytopic constraints
    @D.setter
    def D(self, D):
        if type(D) == np.ndarray:
            self.__D = D
        else:
            raise Exception('Invalid D value. Exiting.')

    @C.setter
    def C(self, C):
        if type(C) == np.ndarray:
            self.__C = C
        else:
            raise Exception('Invalid C value. Exiting.')

    @lg.setter
    def lg(self, lg):
        if type(lg) == np.ndarray:
            self.__lg = lg
        else:
            raise Exception('Invalid lg value. Exiting.')

    @ug.setter
    def ug(self, ug):
        if type(ug) == np.ndarray:
            self.__ug = ug
        else:
            raise Exception('Invalid ug value. Exiting.')

    # polytopic constraints at t=T
    @C_e.setter
    def C_e(self, C_e):
        if type(C_e) == np.ndarray:
            self.__C_e = C_e
        else:
            raise Exception('Invalid C_e value. Exiting.')

    @lg_e.setter
    def lg_e(self, lg_e):
        if type(lg_e) == np.ndarray:
            self.__lg_e = lg_e
        else:
            raise Exception('Invalid lg_e value. Exiting.')

    @ug_e.setter
    def ug_e(self, ug_e):
        if type(ug_e) == np.ndarray:
            self.__ug_e = ug_e
        else:
            raise Exception('Invalid ug_e value. Exiting.')

    # nonlinear constraints
    @lh.setter
    def lh(self, lh):
        if type(lh) == np.ndarray:
            self.__lh = lh
        else:
            raise Exception('Invalid lh value. Exiting.')

    @uh.setter
    def uh(self, uh):
        if type(uh) == np.ndarray:
            self.__uh = uh
        else:
            raise Exception('Invalid uh value. Exiting.')

    # convex-over-nonlinear constraints
    @lphi.setter
    def lphi(self, lphi):
        if type(lphi) == np.ndarray:
            self.__lphi = lphi
        else:
            raise Exception('Invalid lphi value. Exiting.')

    @uphi.setter
    def uphi(self, uphi):
        if type(uphi) == np.ndarray:
            self.__uphi = uphi
        else:
            raise Exception('Invalid uphi value. Exiting.')

    # nonlinear constraints at t=T
    @lh_e.setter
    def lh_e(self, lh_e):
        if type(lh_e) == np.ndarray:
            self.__lh_e = lh_e
        else:
            raise Exception('Invalid lh_e value. Exiting.')

    @uh_e.setter
    def uh_e(self, uh_e):
        if type(uh_e) == np.ndarray:
            self.__uh_e = uh_e
        else:
            raise Exception('Invalid uh_e value. Exiting.')

    # convex-over-nonlinear constraints at t=T
    @lphi_e.setter
    def lphi_e(self, lphi_e):
        if type(lphi_e) == np.ndarray:
            self.__lphi_e = lphi_e
        else:
            raise Exception('Invalid lphi_e value. Exiting.')

    @uphi_e.setter
    def uphi_e(self, uphi_e):
        if type(uphi_e) == np.ndarray:
            self.__uphi_e = uphi_e
        else:
            raise Exception('Invalid uphi_e value. Exiting.')

    # soft bounds on x and u
    @lsbx.setter
    def lsbx(self, lsbx):
        if type(lsbx) == np.ndarray:
            self.__lsbx = lsbx
        else:
            raise Exception('Invalid lsbx value. Exiting.')

    @usbx.setter
    def usbx(self, usbx):
        if type(usbx) == np.ndarray:
            self.__usbx = usbx
        else:
            raise Exception('Invalid usbx value. Exiting.')

    @idxsbx.setter
    def idxsbx(self, idxsbx):
        if type(idxsbx) == np.ndarray:
            self.__idxsbx = idxsbx
        else:
            raise Exception('Invalid idxsbx value. Exiting.')

    @Jsbx.setter
    def Jsbx(self, Jsbx):
        if type(Jsbx) == np.ndarray:
            self.__idxsbx = self.J_to_idx(Jbsx)
        else:
            raise Exception('Invalid Jsbx value. Exiting.')


    @lsbu.setter
    def lsbu(self, lsbu):
        if type(lsbu) == np.ndarray:
            self.__lsbu = lsbu
        else:
            raise Exception('Invalid lsbu value. Exiting.')

    @usbu.setter
    def usbu(self, usbu):
        if type(usbu) == np.ndarray:
            self.__usbu = usbu
        else:
            raise Exception('Invalid usbu value. Exiting.')

    @idxsbu.setter
    def idxsbu(self, idxsbu):
        if type(idxsbu) == np.ndarray:
            self.__idxsbu = idxsbu
        else:
            raise Exception('Invalid idxsbu value. Exiting.')

    @Jsbu.setter
    def Jsbu(self, Jsbu):
        if type(Jsbu) == np.ndarray:
            self.__idxsbu = self.J_to_idx(Jbsu)
        else:
            raise Exception('Invalid Jsbu value. Exiting.')

    # soft bounds on x at t=T
    @lsbx_e.setter
    def lsbx_e(self, lsbx_e):
        if type(lsbx_e) == np.ndarray:
            self.__lsbx_e = lsbx_e
        else:
            raise Exception('Invalid lsbx_e value. Exiting.')

    @usbx_e.setter
    def usbx_e(self, usbx_e):
        if type(usbx_e) == np.ndarray:
            self.__usbx_e = usbx_e
        else:
            raise Exception('Invalid usbx_e value. Exiting.')

    @idxsbx_e.setter
    def idxsbx_e(self, idxsbx_e):
        if type(idxsbx_e) == np.ndarray:
            self.__idxsbx_e = idxsbx_e
        else:
            raise Exception('Invalid idxsbx_e value. Exiting.')

    @Jsbx_e.setter
    def Jsbx_e(self, Jsbx_e):
        if type(Jsbx_e) == np.ndarray:
            self.__Jsbx_e = Jsbx_e
            self.__idxsbx_e = self.J_to_idx(Jbsx_e)
        else:
            raise Exception('Invalid Jsbx_e value. Exiting.')

    # soft bounds on nonlinear constraints
    @lsh.setter
    def lsh(self, lsh):
        if type(lsh) == np.ndarray:
            self.__lsh = lsh
        else:
            raise Exception('Invalid lsh value. Exiting.')

    @ush.setter
    def ush(self, ush):
        if type(ush) == np.ndarray:
            self.__ush = ush
        else:
            raise Exception('Invalid ush value. Exiting.')

    @idxsh.setter
    def idxsh(self, idxsh):
        if type(idxsh) == np.ndarray:
            self.__idxsh = idxsh
        else:
            raise Exception('Invalid idxsh value. Exiting.')

    # soft bounds on convex-over-nonlinear constraints
    @lsphi.setter
    def lsphi(self, lsphi):
        if type(lsphi) == np.ndarray:
            self.__lsphi = lsphi
        else:
            raise Exception('Invalid lsphi value. Exiting.')

    @usphi.setter
    def usphi(self, usphi):
        if type(usphi) == np.ndarray:
            self.__usphi = usphi
        else:
            raise Exception('Invalid usphi value. Exiting.')

    @idxsphi.setter
    def idxsphi(self, idxsphi):
        if type(idxsphi) == np.ndarray:
            self.__idxsphi = idxsphi
        else:
            raise Exception('Invalid idxsphi value. Exiting.')

    @Jsphi.setter
    def Jsphi(self, Jsphi):
        if type(Jsphi) == np.ndarray:
            self.__Jsphi = Jsphi
            self.__idxsphi = self.J_to_idx(Jbsx_e)
        else:
            raise Exception('Invalid Jsphi value. Exiting.')

    # soft bounds on nonlinear constraints at t=T
    @lsh_e.setter
    def lsh_e(self, lsh_e):
        if type(lsh_e) == np.ndarray:
            self.__lsh_e = lsh_e
        else:
            raise Exception('Invalid lsh_e value. Exiting.')

    @ush_e.setter
    def ush_e(self, ush_e):
        if type(ush_e) == np.ndarray:
            self.__ush_e = ush_e
        else:
            raise Exception('Invalid ush_e value. Exiting.')

    @idxsh_e.setter
    def idxsh_e(self, idxsh_e):
        if type(idxsh_e) == np.ndarray:
            self.__idxsh_e = idxsh_e
        else:
            raise Exception('Invalid idxsh_e value. Exiting.')

    # soft bounds on convex-over-nonlinear constraints at t=T
    @lsphi_e.setter
    def lsphi_e(self, lsphi_e):
        if type(lsphi_e) == np.ndarray:
            self.__lsphi_e = lsphi_e
        else:
            raise Exception('Invalid lsphi_e value. Exiting.')

    @usphi_e.setter
    def usphi_e(self, usphi_e):
        if type(usphi_e) == np.ndarray:
            self.__usphi_e = usphi_e
        else:
            raise Exception('Invalid usphi_e value. Exiting.')

    @idxsphi_e.setter
    def idxsphi_e(self, idxsphi_e):
        if type(idxsphi_e) == np.ndarray:
            self.__idxsphi_e = idxsphi_e
        else:
            raise Exception('Invalid idxsphi_e value. Exiting.')

    @Jsphi_e.setter
    def Jsphi_e(self, Jsphi_e):
        if type(Jsphi_e) == np.ndarray:
            self.__Jsphi_e = Jsphi_e
            self.__idxsphi_e = self.J_to_idx(Jbsx_e)
        else:
            raise Exception('Invalid Jsphi_e value. Exiting.')

    @x0.setter
    def x0(self, x0):
        if type(x0) == np.ndarray:
            # self.__x0 = x0
            self.__lbx_0 = x0
            self.__ubx_0 = x0
            self.__idxbx_0 = np.arange(x0.size)
        else:
            raise Exception('Invalid x0 value. Exiting.')

    def set(self, attr, value):
        setattr(self, attr, value)


class AcadosOcpOptions:
    """
    class containing the description of the solver options
    """
    def __init__(self):
        self.__qp_solver        = 'PARTIAL_CONDENSING_HPIPM'  # qp solver to be used in the NLP solver
        self.__hessian_approx   = 'GAUSS_NEWTON'              # hessian approximation
        self.__integrator_type  = 'ERK'                       # integrator type
        self.__tf               = None                        # prediction horizon
        self.__nlp_solver_type  = 'SQP_RTI'                   # NLP solver
        self.__nlp_solver_step_length = 1.0                   # fixed Newton step length
        self.__sim_method_num_stages  = 4                     # number of stages in the integrator
        self.__sim_method_num_steps   = 1                     # number of steps in the integrator
        self.__sim_method_newton_iter = 3                     # number of Newton iterations in simulation method
        self.__qp_solver_tol_stat = None                      # QP solver stationarity tolerance
        self.__qp_solver_tol_eq   = None                      # QP solver equality tolerance
        self.__qp_solver_tol_ineq = None                      # QP solver inequality
        self.__qp_solver_tol_comp = None                      # QP solver complementarity
        self.__qp_solver_iter_max = 50                        # QP solver max iter
        self.__qp_solver_cond_N = None                        # QP solver: new horizon after partial condensing
        self.__nlp_solver_tol_stat = 1e-6                     # NLP solver stationarity tolerance
        self.__nlp_solver_tol_eq   = 1e-6                     # NLP solver equality tolerance
        self.__nlp_solver_tol_ineq = 1e-6                     # NLP solver inequality
        self.__nlp_solver_tol_comp = 1e-6                     # NLP solver complementarity
        self.__nlp_solver_max_iter = 100                      # NLP solver maximum number of iterations
        self.__Tsim = None                                    # automatically calculated as tf/N;
        # TODO(oj): add the following
        # self.__regularize_method = None



    @property
    def qp_solver(self):
        """QP solver to be used in the NLP solver"""
        return self.__qp_solver

    @property
    def hessian_approx(self):
        """Hessian approximation"""
        return self.__hessian_approx

    @property
    def integrator_type(self):
        """Integrator type"""
        return self.__integrator_type

    @property
    def nlp_solver_type(self):
        """NLP solver"""
        return self.__nlp_solver_type

    @property
    def nlp_solver_step_length(self):
        """Fixed Newton step length"""
        return self.__nlp_solver_step_length

    @property
    def sim_method_num_stages(self):
        """Number of stages in the integrator"""
        return self.__sim_method_num_stages

    @property
    def sim_method_num_steps(self):
        """Number of steps in the integrator"""
        return self.__sim_method_num_steps

    @property
    def sim_method_newton_iter(self):
        """Number of Newton iterations in simulation method"""
        return self.__sim_method_newton_iter

    @property
    def qp_solver_tol_stat(self):
        """QP solver stationarity tolerance"""
        return self.__qp_solver_tol_stat

    @property
    def qp_solver_tol_eq(self):
        """QP solver equality tolerance"""
        return self.__qp_solver_tol_eq

    @property
    def qp_solver_tol_ineq(self):
        """QP solver inequality"""
        return self.__qp_solver_tol_ineq

    @property
    def qp_solver_tol_comp(self):
        """QP solver complementarity"""
        return self.__qp_solver_tol_comp

    @property
    def qp_solver_cond_N(self):
        """QP solver: New horizon after partial condensing"""
        return self.__qp_solver_cond_N

    @property
    def qp_solver_iter_max(self):
        """QP solver: maximum number of iterations"""
        return self.__qp_solver_iter_max

    @property
    def nlp_solver_tol_stat(self):
        """NLP solver stationarity tolerance"""
        return self.__nlp_solver_tol_stat

    @property
    def nlp_solver_tol_eq(self):
        """NLP solver equality tolerance"""
        return self.__nlp_solver_tol_eq

    @property
    def nlp_solver_tol_ineq(self):
        """NLP solver inequality"""
        return self.__nlp_solver_tol_ineq

    @property
    def nlp_solver_tol_comp(self):
        """NLP solver complementarity"""
        return self.__nlp_solver_tol_comp

    @property
    def nlp_solver_max_iter(self):
        """NLP solver maximum number of iterations"""
        return self.__nlp_solver_max_iter

    @property
    def tf(self):
        """Prediction horizon"""
        return self.__tf

    @property
    def Tsim(self):
        """Time horizon for one integrator step"""
        return self.__Tsim

    @qp_solver.setter
    def qp_solver(self, qp_solver):
        qp_solvers = ('PARTIAL_CONDENSING_HPIPM', 'PARTIAL_CONDENSING_QPOASES', \
                'FULL_CONDENSING_QPOASES', 'FULL_CONDENSING_HPIPM')

        if type(qp_solver) == str and qp_solver in qp_solvers:
            self.__qp_solver = qp_solver
        else:
            raise Exception('Invalid qp_solver value. Possible values are:\n\n' \
                    + ',\n'.join(qp_solvers) + '.\n\nYou have: ' + qp_solver + '.\n\nExiting.')
    @hessian_approx.setter
    def hessian_approx(self, hessian_approx):
        hessian_approxs = ('GAUSS_NEWTON')

        if type(hessian_approx) == str and hessian_approx in hessian_approxs:
            self.__hessian_approx = hessian_approx
        else:
            raise Exception('Invalid hessian_approx value. Possible values are:\n\n' \
                    + ',\n'.join(hessian_approxs) + '.\n\nYou have: ' + hessian_approx + '.\n\nExiting.')

    @integrator_type.setter
    def integrator_type(self, integrator_type):
        integrator_types = ('ERK', 'IRK')

        if type(integrator_type) == str and integrator_type in integrator_types:
            self.__integrator_type = integrator_type
        else:
            raise Exception('Invalid integrator_type value. Possible values are:\n\n' \
                    + ',\n'.join(integrator_types) + '.\n\nYou have: ' + integrator_type + '.\n\nExiting.')

    @tf.setter
    def tf(self, tf):
        self.__tf = tf

    @Tsim.setter
    def Tsim(self, Tsim):
        self.__Tsim = Tsim

    @sim_method_num_stages.setter
    def sim_method_num_stages(self, sim_method_num_stages):

        if type(sim_method_num_stages) == int:
            self.__sim_method_num_stages = sim_method_num_stages
        else:
            raise Exception('Invalid sim_method_num_stages value. sim_method_num_stages must be an integer. Exiting.')

    @sim_method_num_steps.setter
    def sim_method_num_steps(self, sim_method_num_steps):

        if type(sim_method_num_steps) == int:
            self.__sim_method_num_steps = sim_method_num_steps
        else:
            raise Exception('Invalid sim_method_num_steps value. sim_method_num_steps must be an integer. Exiting.')

    @sim_method_newton_iter.setter
    def sim_method_newton_iter(self, sim_method_newton_iter):

        if type(sim_method_newton_iter) == int:
            self.__sim_method_newton_iter = sim_method_newton_iter
        else:
            raise Exception('Invalid sim_method_newton_iter value. sim_method_newton_iter must be an integer. Exiting.')

    @nlp_solver_type.setter
    def nlp_solver_type(self, nlp_solver_type):
        nlp_solver_types = ('SQP', 'SQP_RTI')

        if type(nlp_solver_type) == str and nlp_solver_type in nlp_solver_types:
            self.__nlp_solver_type = nlp_solver_type
        else:
            raise Exception('Invalid nlp_solver_type value. Possible values are:\n\n' \
                    + ',\n'.join(nlp_solver_types) + '.\n\nYou have: ' + nlp_solver_type + '.\n\nExiting.')

    @nlp_solver_step_length.setter
    def nlp_solver_step_length(self, nlp_solver_step_length):

        if type(nlp_solver_step_length) == float and nlp_solver_step_length > 0:
            self.__nlp_solver_step_length = nlp_solver_step_length
        else:
            raise Exception('Invalid nlp_solver_step_length value. nlp_solver_step_length must be a positive float. Exiting')

    @qp_solver_tol_stat.setter
    def qp_solver_tol_stat(self, qp_solver_tol_stat):

        if type(qp_solver_tol_stat) == float and qp_solver_tol_stat > 0:
            self.__qp_solver_tol_stat = qp_solver_tol_stat
        else:
            raise Exception('Invalid qp_solver_tol_stat value. qp_solver_tol_stat must be a positive float. Exiting')

    @qp_solver_iter_max.setter
    def qp_solver_iter_max(self, qp_solver_iter_max):

        if isinstance(qp_solver_iter_max, int) and qp_solver_iter_max > 0:
            self.__qp_solver_iter_max = qp_solver_iter_max
        else:
            raise Exception('Invalid qp_solver_iter_max value. qp_solver_iter_max must be a positive int. Exiting')

    @qp_solver_cond_N.setter
    def qp_solver_cond_N(self, qp_solver_cond_N):

        if isinstance(qp_solver_cond_N, int) and qp_solver_cond_N > 0:
            self.__qp_solver_cond_N = qp_solver_cond_N
        else:
            raise Exception('Invalid qp_solver_cond_N value. qp_solver_cond_N must be a positive int. Exiting')

    @qp_solver_tol_eq.setter
    def qp_solver_tol_eq(self, qp_solver_tol_eq):

        if type(qp_solver_tol_eq) == float and qp_solver_tol_eq > 0:
            self.__qp_solver_tol_eq = qp_solver_tol_eq
        else:
            raise Exception('Invalid qp_solver_tol_eq value. qp_solver_tol_eq must be a positive float. Exiting')

    @qp_solver_tol_ineq.setter
    def qp_solver_tol_ineq(self, qp_solver_tol_ineq):

        if type(qp_solver_tol_ineq) == float and qp_solver_tol_ineq > 0:
            self.__qp_solver_tol_ineq = qp_solver_tol_ineq
        else:
            raise Exception('Invalid qp_solver_tol_ineq value. qp_solver_tol_ineq must be a positive float. Exiting')

    @qp_solver_tol_comp.setter
    def qp_solver_tol_comp(self, qp_solver_tol_comp):

        if type(qp_solver_tol_comp) == float and qp_solver_tol_comp > 0:
            self.__qp_solver_tol_comp = qp_solver_tol_comp
        else:
            raise Exception('Invalid qp_solver_tol_comp value. qp_solver_tol_comp must be a positive float. Exiting')

    @nlp_solver_tol_stat.setter
    def nlp_solver_tol_stat(self, nlp_solver_tol_stat):

        if type(nlp_solver_tol_stat) == float and nlp_solver_tol_stat > 0:
            self.__nlp_solver_tol_stat = nlp_solver_tol_stat
        else:
            raise Exception('Invalid nlp_solver_tol_stat value. nlp_solver_tol_stat must be a positive float. Exiting')

    @nlp_solver_tol_eq.setter
    def nlp_solver_tol_eq(self, nlp_solver_tol_eq):

        if type(nlp_solver_tol_eq) == float and nlp_solver_tol_eq > 0:
            self.__nlp_solver_tol_eq = nlp_solver_tol_eq
        else:
            raise Exception('Invalid nlp_solver_tol_eq value. nlp_solver_tol_eq must be a positive float. Exiting')

    @nlp_solver_tol_ineq.setter
    def nlp_solver_tol_ineq(self, nlp_solver_tol_ineq):

        if type(nlp_solver_tol_ineq) == float and nlp_solver_tol_ineq > 0:
            self.__nlp_solver_tol_ineq = nlp_solver_tol_ineq
        else:
            raise Exception('Invalid nlp_solver_tol_ineq value. nlp_solver_tol_ineq must be a positive float. Exiting')

    @nlp_solver_tol_comp.setter
    def nlp_solver_tol_comp(self, nlp_solver_tol_comp):

        if type(nlp_solver_tol_comp) == float and nlp_solver_tol_comp > 0:
            self.__nlp_solver_tol_comp = nlp_solver_tol_comp
        else:
            raise Exception('Invalid nlp_solver_tol_comp value. nlp_solver_tol_comp must be a positive float. Exiting')

    @nlp_solver_max_iter.setter
    def nlp_solver_max_iter(self, nlp_solver_max_iter):

        if type(nlp_solver_max_iter) == int and nlp_solver_max_iter > 0:
            self.__nlp_solver_max_iter = nlp_solver_max_iter
        else:
            raise Exception('Invalid nlp_solver_max_iter value. nlp_solver_max_iter must be a positive int. Exiting')

    def set(self, attr, value):
        setattr(self, attr, value)


class AcadosOcp:
    """
    class containing the full description of the optimal control problem
    """
    def __init__(self, acados_path=''):
        """
        Keyword arguments:
        acados_path -- path of your acados installation
        """
        if acados_path == '':
            acados_path = get_acados_path()

        self.dims = AcadosOcpDims()
        self.model = AcadosModel()
        self.cost = AcadosOcpCost()
        self.constraints = AcadosOcpConstraints()
        self.solver_options = AcadosOcpOptions()

        self.acados_include_path = f'{acados_path}/include'
        self.acados_lib_path = f'{acados_path}/lib'

        self.__parameter_values = []

    @property
    def parameter_values(self):
        """:math:`p` - initial values for parameter"""
        return self.__parameter_values

    @parameter_values.setter
    def parameter_values(self, parameter_values):
        if type(parameter_values) == np.ndarray:
            self.__parameter_values = parameter_values
        else:
            raise Exception('Invalid parameter_values value. Exiting.')

    def set(self, attr, value):
        # tokenize string
        tokens = attr.split('_', 1)
        if len(tokens) > 1:
            setter_to_call = getattr(getattr(self, tokens[0]), 'set')
        else:
            setter_to_call = getattr(self, 'set')

        setter_to_call(tokens[1], value)

        return<|MERGE_RESOLUTION|>--- conflicted
+++ resolved
@@ -35,14 +35,7 @@
 import numpy as np
 import os
 from .AcadosModel import AcadosModel
-<<<<<<< HEAD
-
-ACADOS_PATH=os.getenv("ACADOS_SOURCE_DIR")
-if ACADOS_PATH is None:
-    raise Exception('Environment variable ACADOS_SOURCE_DIR is undefined.')
-=======
 from .utils import get_acados_path
->>>>>>> 584cd290
 
 class AcadosOcpDims:
     """
