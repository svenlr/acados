--- conflicted
+++ resolved
@@ -1560,17 +1560,10 @@
         self.__nlp_solver_tol_comp = 1e-6                     # NLP solver complementarity
         self.__nlp_solver_max_iter = 100                      # NLP solver maximum number of iterations
         self.__Tsim = None                                    # automatically calculated as tf/N
-<<<<<<< HEAD
-        self.__print_level = 0
-        self.__regularize_method = None
-=======
         self.__print_level = 0                                # print level (possible values: 0, 1)
         self.__model_external_shared_lib_dir   = None         # path to the the .so lib
         self.__model_external_shared_lib_name  = None         # name of the the .so lib
-        # TODO(oj): add the following
-        # self.__regularize_method = None
->>>>>>> 35288465
-
+        self.__regularize_method = None
 
 
     @property
@@ -1692,11 +1685,6 @@
     def print_level(self):
         """Verbosity of printing"""
         return self.__print_level
-
-    @property
-    def model_external_shared_lib(self):
-        """Dependance of the model ode on external .so lib"""
-        return self.__model_external_shared_lib
 
     @property
     def model_external_shared_lib_dir(self):
@@ -1908,14 +1896,6 @@
         else:
             raise Exception('Invalid print_level value. print_level takes one of the values >=0. Exiting')
 
-    @model_external_shared_lib.setter
-    def model_external_shared_lib(self, model_external_shared_lib):
-        if type(model_external_shared_lib) == bool :
-            self.__model_external_shared_lib = model_external_shared_lib
-        else:
-            raise Exception('Invalid model_external_shared_lib value. Bool expected.' \
-                    + '.\n\nYou have: ' + type(model_external_shared_lib) + '.\n\nExiting.')
-          
     @model_external_shared_lib_dir.setter
     def model_external_shared_lib_dir(self, model_external_shared_lib_dir):
         if type(model_external_shared_lib_dir) == str :
