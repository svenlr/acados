--- conflicted
+++ resolved
@@ -93,15 +93,9 @@
         exit(1);
     }
 
-<<<<<<< HEAD
-    // set initial condition
-    double x0[{{ dims.nx }}];
-    {% for item in constraints.x0 %}
-=======
     // initial condition
     double x0[{{ dims.nx }}];
     {%- for item in constraints.x0 %}
->>>>>>> e5865e45
     x0[{{ loop.index0 }}] = {{ item }};
     {%- endfor %}
     ocp_nlp_constraints_model_set(nlp_config, nlp_dims, nlp_in, 0, "lbx", x0);
@@ -131,17 +125,6 @@
     p[{{ loop.index0 }}] = {{ item }};
     {% endfor %}
     
-<<<<<<< HEAD
-    {%- if solver_config.integrator_type == "IRK" %}
-    for (int ii = 0; ii < {{ dims.N }}; ii++) {
-    impl_dae_fun[ii].set_param(impl_dae_fun+ii, p);
-    impl_dae_fun_jac_x_xdot_z[ii].set_param(impl_dae_fun_jac_x_xdot_z+ii, p);
-    impl_dae_jac_x_xdot_u_z[ii].set_param(impl_dae_jac_x_xdot_u_z+ii, p);
-    }
-    {%- else %}
-    for (int ii = 0; ii < {{ dims.N }}; ii++) {
-    forw_vde_casadi[ii].set_param(forw_vde_casadi+ii, p);
-=======
     {%- if solver_config.integrator_type == "IRK" -%}
     for (int ii = 0; ii < {{ dims.N }}; ii++)
     {
@@ -153,7 +136,6 @@
     for (int ii = 0; ii < {{ dims.N }}; ii++)
     {
         forw_vde_casadi[ii].set_param(forw_vde_casadi+ii, p);
->>>>>>> e5865e45
     }
     {%- endif %}
     for (int ii = 0; ii < {{ dims.N }}; ++ii) {
