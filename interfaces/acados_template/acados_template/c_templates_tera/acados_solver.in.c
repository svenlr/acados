--- conflicted
+++ resolved
@@ -583,24 +583,14 @@
     {%- endif %}
 
     {% if dims.npd_e > 0 %}
-	// nonlinear part of convex-composite constraint
-<<<<<<< HEAD
-	external_function_param_casadi p_e_constraint;
-	p_e_constraint.casadi_fun = &{{ con_p_e.name }}_p_e_constraint;
-	p_e_constraint.casadi_n_in = &{{ con_p_e.name }}_p_e_constraint_n_in;
-	p_e_constraint.casadi_n_out = &{{ con_p_e.name }}_p_e_constraint_n_out;
-	p_e_constraint.casadi_sparsity_in = &{{ con_p_e.name }}_p_e_constraint_sparsity_in;
-	p_e_constraint.casadi_sparsity_out = &{{ con_p_e.name }}_p_e_constraint_sparsity_out;
-	p_e_constraint.casadi_work = &{{ con_p_e.name }}_p_e_constraint_work;
-=======
-	external_function_casadi p_e_constraint;
-	p_e_constraint.casadi_fun = &{{ con_h_e.name }}_p_e_constraint;
-	p_e_constraint.casadi_n_in = &{{ con_h_e.name }}_p_e_constraint_n_in;
-	p_e_constraint.casadi_n_out = &{{ con_h_e.name }}_p_e_constraint_n_out;
-	p_e_constraint.casadi_sparsity_in = &{{ con_h_e.name }}_p_e_constraint_sparsity_in;
-	p_e_constraint.casadi_sparsity_out = &{{ con_h_e.name }}_p_e_constraint_sparsity_out;
-	p_e_constraint.casadi_work = &{{ con_h_e.name }}_p_e_constraint_work;
->>>>>>> 014a19e7
+	  // nonlinear part of convex-composite constraint
+	  external_function_casadi p_e_constraint;
+	  p_e_constraint.casadi_fun = &{{ con_h_e.name }}_p_e_constraint;
+	  p_e_constraint.casadi_n_in = &{{ con_h_e.name }}_p_e_constraint_n_in;
+	  p_e_constraint.casadi_n_out = &{{ con_h_e.name }}_p_e_constraint_n_out;
+	  p_e_constraint.casadi_sparsity_in = &{{ con_h_e.name }}_p_e_constraint_sparsity_in;
+	  p_e_constraint.casadi_sparsity_out = &{{ con_h_e.name }}_p_e_constraint_sparsity_out;
+	  p_e_constraint.casadi_work = &{{ con_h_e.name }}_p_e_constraint_work;
 
     external_function_param_casadi_create(p_e_constraint, {{ dims.np }});
     {% endif %}
@@ -864,10 +854,7 @@
 
     int ns_val = {{ solver_config.sim_method_num_stages }}; 
     for (int i = 0; i < N; i++) ocp_nlp_solver_opts_set_at_stage(nlp_config, nlp_opts, i, "dynamics_num_stages", &ns_val);
-<<<<<<< HEAD
-=======
-
->>>>>>> 014a19e7
+
     bool jac_reuse_val = true;
     for (int i = 0; i < N; i++) ocp_nlp_solver_opts_set_at_stage(nlp_config, nlp_opts, i, "dynamics_jac_reuse", &jac_reuse_val);
 
