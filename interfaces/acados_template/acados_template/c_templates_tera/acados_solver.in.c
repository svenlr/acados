/*
 * Copyright 2019 Gianluca Frison, Dimitris Kouzoupis, Robin Verschueren,
 * Andrea Zanelli, Niels van Duijkeren, Jonathan Frey, Tommaso Sartor,
 * Branimir Novoselnik, Rien Quirynen, Rezart Qelibari, Dang Doan,
 * Jonas Koenemann, Yutao Chen, Tobias Schöls, Jonas Schlagenhauf, Moritz Diehl
 *
 * This file is part of acados.
 *
 * The 2-Clause BSD License
 *
 * Redistribution and use in source and binary forms, with or without
 * modification, are permitted provided that the following conditions are met:
 *
 * 1. Redistributions of source code must retain the above copyright notice,
 * this list of conditions and the following disclaimer.
 *
 * 2. Redistributions in binary form must reproduce the above copyright notice,
 * this list of conditions and the following disclaimer in the documentation
 * and/or other materials provided with the distribution.
 *
 * THIS SOFTWARE IS PROVIDED BY THE COPYRIGHT HOLDERS AND CONTRIBUTORS "AS IS"
 * AND ANY EXPRESS OR IMPLIED WARRANTIES, INCLUDING, BUT NOT LIMITED TO, THE
 * IMPLIED WARRANTIES OF MERCHANTABILITY AND FITNESS FOR A PARTICULAR PURPOSE
 * ARE DISCLAIMED. IN NO EVENT SHALL THE COPYRIGHT HOLDER OR CONTRIBUTORS BE
 * LIABLE FOR ANY DIRECT, INDIRECT, INCIDENTAL, SPECIAL, EXEMPLARY, OR
 * CONSEQUENTIAL DAMAGES (INCLUDING, BUT NOT LIMITED TO, PROCUREMENT OF
 * SUBSTITUTE GOODS OR SERVICES; LOSS OF USE, DATA, OR PROFITS; OR BUSINESS
 * INTERRUPTION) HOWEVER CAUSED AND ON ANY THEORY OF LIABILITY, WHETHER IN
 * CONTRACT, STRICT LIABILITY, OR TORT (INCLUDING NEGLIGENCE OR OTHERWISE)
 * ARISING IN ANY WAY OUT OF THE USE OF THIS SOFTWARE, EVEN IF ADVISED OF THE
 * POSSIBILITY OF SUCH DAMAGE.;
 */


// standard
#include <stdio.h>
#include <stdlib.h>
// acados
#include "acados/utils/print.h"
#include "acados_c/ocp_nlp_interface.h"
#include "acados_c/external_function_interface.h"

// example specific
#include "{{ model.name }}_model/{{ model.name }}_model.h"
{% if dims.npd > 0 %}
#include "{{ con_h.name }}_p_constraint/{{ con_h.name }}_p_constraint.h"
{% endif %}
{% if dims.nh > 0 %}
#include "{{ con_h.name }}_h_constraint/{{ con_h.name }}_h_constraint.h"
{% endif %}
{% if dims.nh_e > 0 %}
#include "{{ con_h_e.name }}_h_e_constraint/{{ con_h_e.name }}_h_e_constraint.h"
{% endif %}
{%- if cost.cost_type == "NONLINEAR_LS" %}
#include "{{ cost_r.name }}_r_cost/{{ cost_r.name }}_r_cost.h"
{% endif %}
{%- if cost.cost_type_e == "NONLINEAR_LS" %}
#include "{{ cost_r_e.name }}_r_e_cost/{{ cost_r_e.name }}_r_e_cost.h"
{% endif %}

#include "acados_solver_{{ model.name }}.h"

#define NX_    {{ dims.nx }}
#define NZ_    {{ dims.nz }}
#define NU_    {{ dims.nu }}
#define NP_    {{ dims.np }}
#define NBX_   {{ dims.nbx }}
#define NBU_   {{ dims.nbu }}
#define NSBX_  {{ dims.nsbx }}
#define NSBU_  {{ dims.nsbu }}
#define NSH_  {{ dims.nsh }}
#define NSHN_  {{ dims.nsh_e }}
#define NSBXN_ {{ dims.nsbx_e }}
#define NS_    {{ dims.ns }}
#define NSN_   {{ dims.ns_e }}
#define NG_    {{ dims.ng }}
#define NBXN_  {{ dims.nbx_e }}
#define NGN_   {{ dims.ng_e }}
#define NY_    {{ dims.ny }}
#define NYN_   {{ dims.ny_e }}
#define N_     {{ dims.N }}
#define NPD_   {{ dims.npd }}
#define NPDN_  {{ dims.npd_e }}
#define NH_    {{ dims.nh }}
#define NHN_   {{ dims.nh_e }}

#if NX_ < 1
#define NX   1
#else
#define NX   NX_
#endif

#if NZ_ < 1
#define NZ   1
#else
#define NZ   NZ_
#endif

#if NU_ < 1
#define NU   1
#else
#define NU   NU_
#endif

#if NP_ < 1
#define NP   1
#else
#define NP   NP_
#endif

#if NBX_ < 1
#define NBX   1
#else
#define NBX   NBX_
#endif

#if NBU_ < 1
#define NBU   1
#else
#define NBU   NBU_
#endif

#if NSBX_ < 1
#define NSBX   1
#else
#define NSBX   NSBX_
#endif

#if NSBU_ < 1
#define NSBU   1
#else
#define NSBU   NSBU_
#endif

#if NSH_ < 1
#define NSH   1
#else
#define NSH   NSH_
#endif

#if NSHN_ < 1
#define NSHN   1
#else
#define NSHN   NSHN_
#endif

#if NS_ < 1
#define NS   1
#else
#define NS   NS_
#endif

#if NSBXN_ < 1
#define NSBXN   1
#else
#define NSBXN   NSBXN_
#endif

#if NSN_ < 1
#define NSN   1
#else
#define NSN   NSN_
#endif

#if NG_ < 1
#define NG   1
#else
#define NG   NG_
#endif

#if NBXN_ < 1
#define NBXN   1
#else
#define NBXN   NBXN_
#endif

#if NGN_ < 1
#define NGN   1
#else
#define NGN  NGN_
#endif

#if NY_ < 1
#define NY   1
#else
#define NY   NY_
#endif

#if NYN_ < 1
#define NYN   1
#else
#define NYN   NYN_
#endif

#if N_ < 1
#define N   1
#else
#define N   N_
#endif

#if NPD_ < 1
#define NPD   1
#else
#define NPD   NPD_
#endif

#if NPDN_ < 1
#define NPDN   1
#else
#define NPDN   NPDN_
#endif

#if NH_ < 1
#define NH   1
#else
#define NH   NH_
#endif

#if NHN_ < 1
#define NHN   1
#else
#define NHN   NHN_
#endif

int acados_create()
{

    int status = 0;

    double Tf = {{ solver_config.tf }};

    // set up bounds for stage 0 
    // u
    int idxbu0[NBU];
    {% for i in range(end=dims.nbu) %}
    idxbu0[{{ i }}] = {{ constraints.idxbu[i] }};
    {%- endfor %}
    double lbu0[NBU]; 
    double ubu0[NBU];
    {% for i in range(end=dims.nbu) %}
    lbu0[{{ i }}] = {{ constraints.lbu[i] }};
    ubu0[{{ i }}] = {{ constraints.ubu[i] }};
    {%- endfor %}
    
    // x
    int idxbx0[NX];
    {% for i in range(end=dims.nx) %}
    idxbx0[{{ i }}] = {{ i }};
    {%- endfor %}
    double lbx0[NX]; 
    double ubx0[NX];
    {% for i in range(end=dims.nx) %}
    lbx0[{{ i }}] = {{ constraints.x0[i] }};
    ubx0[{{ i }}] = {{ constraints.x0[i] }};
    {%- endfor %}


    // set up bounds for intermediate stages
    // u
    int idxbu[NBU];
    {% for i in range(end=dims.nbu) %}
    idxbu[{{ i }}] = {{ constraints.idxbu[i] }};
    {%- endfor %}
    double lbu[NBU]; 
    double ubu[NBU];
    {% for i in range(end=dims.nbu) %}
    lbu[{{ i }}] = {{ constraints.lbu[i] }};
    ubu[{{ i }}] = {{ constraints.ubu[i] }};
    {%- endfor %}
    
    // x
    int idxbx[NBX];
    {% for i in range(end=dims.nbx) %}
    idxbx[{{ i }}] = {{ constraints.idxbx[i] }};
    {%- endfor %}
    double lbx[NBX]; 
    double ubx[NBX];
    {% for i in range(end=dims.nbx) %}
    lbx[{{ i }}] = {{ constraints.lbx[i] }};
    ubx[{{ i }}] = {{ constraints.ubx[i] }};
    {%- endfor %}

    // set up general constraints for stage 0 to N-1 
    double D[NG*NU];
    double C[NG*NX];
    double lg[NG];
    double ug[NG];

    {% for j in range(end=dims.ng) %}
        {%- for k in range(end=dims.nx) %}
    D[{{ j }}+NG * {{ k }}] = {{ constraints.D[j][k] }}; 
        {%- endfor %}
    {%- endfor %}

    {% for j in range(end=dims.ng) %}
        {%- for k in range(end=dims.nu) %}
    C[{{ j }}+NG * {{ k }}] = {{ constraints.C[j][k] }}; 
        {%- endfor %}
    {%- endfor %}

    {% for i in range(end=dims.ng) %}
    lg[{{ i }}] = {{ constraints.lg[i] }};
    {%- endfor %}

    {% for i in range(end=dims.ng) %}
    ug[{{ i }}] = {{ constraints.ug[i] }};
    {%- endfor %}

    // set up nonlinear constraints for stage 0 to N-1 
    double lh[NH];
    double uh[NH];

    {% for i in range(end=dims.nh) %}
    lh[{{ i }}] = {{ constraints.lh[i] }};
    {%- endfor %}

    {% for i in range(end=dims.nh) %}
    uh[{{ i }}] = {{ constraints.uh[i] }};
    {%- endfor %}
    
    // set up bounds for last stage
    // x
    int idxbx_e[NBXN];
    {% for i in range(end=dims.nbx_e) %}
    idxbx_e[{{ i }}] = {{ constraints.idxbx_e[i] }};
    {%- endfor %}
    double lbx_e[NBXN]; 
    double ubx_e[NBXN];
    {% for i in range(end=dims.nbx_e) %}
    lbx_e[{{ i }}] = {{ constraints.lbx_e[i] }};
    ubx_e[{{ i }}] = {{ constraints.ubx_e[i] }};
    {%- endfor %}
    
    // set up general constraints for last stage 
    double C_e[NGN*NX];
    double lg_e[NGN];
    double ug_e[NGN];

    {% for j in range(end=dims.ng_e) %}
        {%- for k in range(end=dims.nu) %}
    C_e[{{ j }}+NG * {{ k }}] = {{ constraints.C_e[j][k] }}; 
        {%- endfor %}
    {%- endfor %}

    {% for i in range(end=dims.ng_e) %}
    lg_e[{{ i }}] = {{ constraints.lg_e[i] }};
    {%- endfor %}

    {% for i in range(end=dims.ng_e) %}
    ug_e[{{ i }}] = {{ constraints.ug_e[i] }};
    {%- endfor %}

    // set up nonlinear constraints for last stage 
    double lh_e[NHN];
    double uh_e[NHN];

    {% for i in range(end=dims.nh_e) %}
    lh_e[{{ i }}] = {{ constraints.lh_e[i] }};
    {%- endfor %}

    {% for i in range(end=dims.nh_e) %}
    uh_e[{{ i }}] = {{ constraints.uh_e[i] }};
    {%- endfor %}

    double yref[NY];
    double W[NY*NY];

    double Vx[NY*NX];
    double Vu[NY*NU];
    double Vz[NY*NZ];
    double Zl[NS];
    double Zu[NS];
    double zl[NS];
    double zu[NS];

    double yref_e[NYN];
    double W_e[NYN*NYN];
    double Zl_e[NSN];
    double Zu_e[NSN];
    double zl_e[NSN];
    double zu_e[NSN];

    double Vx_e[NYN*NX];
    
    for (int ii = 0; ii < NU + NX; ii++)
        yref[ii] = 0.0;

    {% for j in range(end=dims.ny) %}
        {%- for k in range(end=dims.ny) %}
    W[{{ j }}+(NY) * {{ k }}] = {{ cost.W[j][k] }}; 
        {%- endfor %}
    {%- endfor %}

    {% for j in range(end=dims.ny) %}
        {%- for k in range(end=dims.nx) %}
    Vx[{{ j }}+(NY) * {{ k }}] = {{ cost.Vx[j][k] }}; 
        {%- endfor %}
    {%- endfor %}

    {% for j in range(end=dims.ny) %}
        {%- for k in range(end=dims.nu) %}
    Vu[{{ j }}+(NY) * {{ k }}] = {{ cost.Vu[j][k] }}; 
        {%- endfor %}
    {%- endfor %}

    {% for j in range(end=dims.ny) %}
        {%- for k in range(end=dims.nz) %}
    Vz[{{ j }}+(NY) * {{ k }}] = {{ cost.Vz[j][k] }}; 
        {%- endfor %}
    {%- endfor %}

    {% for j in range(end=dims.ns) %}
    Zl[{{ j }}] = {{ cost.Zl[j] }}; 
    {%- endfor %}

    {% for j in range(end=dims.ns) %}
    Zu[{{ j }}] = {{ cost.Zu[j] }}; 
    {%- endfor %}

    {% for j in range(end=dims.ns) %}
    zl[{{ j }}] = {{ cost.zl[j] }}; 
    {%- endfor %}

    {% for j in range(end=dims.ns) %}
    zu[{{ j }}] = {{ cost.zu[j] }}; 
    {%- endfor %}

    {% for j in range(end=dims.ny) %}
    yref[{{ j }}] = {{ cost.yref[j] }}; 
    {%- endfor %}

    {% for j in range(end=dims.ny_e) %}
        {%- for k in range(end=dims.ny_e) %}
    W_e[{{ j }}+(NYN) * {{ k }}] = {{ cost.W_e[j][k] }}; 
        {%- endfor %}
    {%- endfor %}

    {% for j in range(end=dims.ny_e) %}
        {%- for k in range(end=dims.nx) %}
    Vx_e[{{ j }}+(NYN) * {{ k }}] = {{ cost.Vx_e[j][k] }}; 
        {%- endfor %}
    {%- endfor %}

    {% for j in range(end=dims.ns_e) %}
    Zl_e[{{ j }}] = {{ cost.Zl_e[j] }}; 
    {%- endfor %}

    {% for j in range(end=dims.ns_e) %}
    Zu_e[{{ j }}] = {{ cost.Zu_e[j] }}; 
    {%- endfor %}

    {% for j in range(end=dims.ns_e) %}
    zl_e[{{ j }}] = {{ cost.zl_e[j] }}; 
    {%- endfor %}

    {% for j in range(end=dims.ns_e) %}
    zu_e[{{ j }}] = {{ cost.zu_e[j] }}; 
    {%- endfor %}

    {% for j in range(end=dims.ny_e) %}
    yref_e[{{ j }}] = {{ cost.yref_e[j] }}; 
    {%- endfor %}

    int max_num_sqp_iterations = 100;

    int nx[N+1];
    int nu[N+1];
    int nbx[N+1];
    int nbu[N+1];
    int nb[N+1];
    int ng[N+1];
    int nh[N+1];
    int ns[N+1];
    int nz[N+1];
    int nv[N+1];
    int ny[N+1];
    int npd[N+1];
    int npd_e[N+1];

    for (int i = 0; i < N+1; i++) {
        nx[i]  = NX_;
        nu[i]  = NU_;
        nbx[i] = NBX_;
        nbu[i] = NBU_;
        nb[i]  = NBU_ + NBX_;
        ng[i]  = NG_;
        nh[i]  = NH_;
        npd[i] = NPD_;
        ns[i]  = 0;
        nz[i]  = NZ_;
        nv[i]  = NX_ + NU_;
        ny[i]  = NY_;
    }

    nbx[0] = NX_;
    nbu[0] = NBU_;
    nb[0]  = NX_ + NBU_;

    nu[N]  = 0;
    nx[N]  = NX_;
    nz[N]  = 0;
    nh[N]  = NHN_;
    npd[N]  = NPDN_;
    nv[N]  = NX_; 
    ny[N]  = NYN_;
    nbu[N] = 0;
    nbx[N] = NBXN_;
    ng[N]  = NGN_;
    nb[N]  = NBXN_;

    // Make plan
    nlp_solver_plan = ocp_nlp_plan_create(N);
    {% if solver_config.nlp_solver_type == "SQP" %}
    nlp_solver_plan->nlp_solver = SQP;
    {% else %}
    nlp_solver_plan->nlp_solver = SQP_RTI;
    {% endif %}
    nlp_solver_plan->ocp_qp_solver_plan.qp_solver = {{ solver_config.qp_solver }};
    for (int i = 0; i <= N; i++)
        nlp_solver_plan->nlp_cost[i] = {{ cost.cost_type }};
    for (int i = 0; i < N; i++)
    {
        nlp_solver_plan->nlp_dynamics[i] = CONTINUOUS_MODEL;
        nlp_solver_plan->sim_solver_plan[i].sim_solver = {{ solver_config.integrator_type}};
    }

    for (int i = 0; i < N; i++) {
        {% if dims.npd > 0 %}
        nlp_solver_plan->nlp_constraints[i] = BGHP;
        {%- else -%}
        nlp_solver_plan->nlp_constraints[i] = BGH;
        {%- endif %}
    }

    {% if dims.npd_e > 0 %}
    nlp_solver_plan->nlp_constraints[N] = BGHP;
    {% else %}
    nlp_solver_plan->nlp_constraints[N] = BGH;
    {% endif %}

    {% if solver_config.hessian_approx == "EXACT" %} 
    nlp_solver_plan->regularization = CONVEXIFICATION;
    {% endif %}
    nlp_config = ocp_nlp_config_create(*nlp_solver_plan);

    /* create and set ocp_nlp_dims */
	nlp_dims = ocp_nlp_dims_create(nlp_config);

    ocp_nlp_dims_set_opt_vars(nlp_config, nlp_dims, "nx", nx);
    ocp_nlp_dims_set_opt_vars(nlp_config, nlp_dims, "nu", nu);
    ocp_nlp_dims_set_opt_vars(nlp_config, nlp_dims, "nz", nz);
    ocp_nlp_dims_set_opt_vars(nlp_config, nlp_dims, "ns", ns);

    for (int i = 0; i <= N; i++) {
        ocp_nlp_dims_set_cost(nlp_config, nlp_dims, i, "ny", &ny[i]);
        ocp_nlp_dims_set_constraints(nlp_config, nlp_dims, i, "nbx", &nbx[i]);
        ocp_nlp_dims_set_constraints(nlp_config, nlp_dims, i, "nbu", &nbu[i]);
        ocp_nlp_dims_set_constraints(nlp_config, nlp_dims, i, "ng", &ng[i]);
        ocp_nlp_dims_set_constraints(nlp_config, nlp_dims, i, "nh", &nh[i]);
    }

    {%- if dims.npd > 0 %}
    for (int i = 0; i < N; i++) 
        ocp_nlp_dims_set_constraints(nlp_config, nlp_dims, i, "np", &npd[i]);
    {%- endif %}
    {%- if dims.npd_e > 0 %}
    ocp_nlp_dims_set_constraints(nlp_config, nlp_dims, N, "np", &npd[N]);
    {%- endif %}

    {%- if dims.npd > 0 %}
    p_constraint = (external_function_casadi *) malloc(sizeof(external_function_casadi)*N);
    for (int i = 0; i < N; ++i) {
        // nonlinear part of convex-composite constraint
        p_constraint[i].casadi_fun = &{{ con_h.name }}_p_constraint;
        p_constraint[i].casadi_n_in = &{{ con_h.name }}_p_constraint_n_in;
        p_constraint[i].casadi_n_out = &{{ con_h.name }}_p_constraint_n_out;
        p_constraint[i].casadi_sparsity_in = &{{ con_h.name }}_p_constraint_sparsity_in;
        p_constraint[i].casadi_sparsity_out = &{{ con_h.name }}_p_constraint_sparsity_out;
        p_constraint[i].casadi_work = &{{ con_h.name }}_p_constraint_work;

        external_function_casadi_create(&p_constraint[i]);
    }
    {%- endif %}

    {% if dims.npd_e > 0 %}
	// nonlinear part of convex-composite constraint
	external_function_casadi p_e_constraint;
	p_e_constraint.casadi_fun = &{{ con_h_e.name }}_p_e_constraint;
	p_e_constraint.casadi_n_in = &{{ con_h_e.name }}_p_e_constraint_n_in;
	p_e_constraint.casadi_n_out = &{{ con_h_e.name }}_p_e_constraint_n_out;
	p_e_constraint.casadi_sparsity_in = &{{ con_h_e.name }}_p_e_constraint_sparsity_in;
	p_e_constraint.casadi_sparsity_out = &{{ con_h_e.name }}_p_e_constraint_sparsity_out;
	p_e_constraint.casadi_work = &{{ con_h_e.name }}_p_e_constraint_work;

    external_function_casadi_create(p_e_constraint);
    {% endif %}

    {% if dims.nh > 0 %}
    h_constraint = (external_function_casadi *) malloc(sizeof(external_function_casadi)*N);
    for (int i = 0; i < N; ++i) {
        // nonlinear constraint
        h_constraint[i].casadi_fun = &{{ con_h.name }}_h_constraint;
        h_constraint[i].casadi_n_in = &{{ con_h.name }}_h_constraint_n_in;
        h_constraint[i].casadi_n_out = &{{ con_h.name }}_h_constraint_n_out;
        h_constraint[i].casadi_sparsity_in = &{{ con_h.name }}_h_constraint_sparsity_in;
        h_constraint[i].casadi_sparsity_out = &{{ con_h.name }}_h_constraint_sparsity_out;
        h_constraint[i].casadi_work = &{{ con_h.name }}_h_constraint_work;

        external_function_casadi_create(&h_constraint[i]);
    }
    {% endif %}

    {% if dims.nh_e > 0 %}
	// nonlinear constraint
	h_e_constraint.casadi_fun = &{{ con_h_e.name }}_h_e_constraint;
	h_e_constraint.casadi_n_in = &{{ con_h_e.name }}_h_e_constraint_n_in;
	h_e_constraint.casadi_n_out = &{{ con_h_e.name }}_h_e_constraint_n_out;
	h_e_constraint.casadi_sparsity_in = &{{ con_h_e.name }}_h_e_constraint_sparsity_in;
	h_e_constraint.casadi_sparsity_out = &{{ con_h_e.name }}_h_e_constraint_sparsity_out;
	h_e_constraint.casadi_work = &{{ con_h_e.name }}_h_e_constraint_work;

    external_function_casadi_create(&h_e_constraint);
    {% endif %}

    {% if solver_config.integrator_type == "ERK" %}
    // explicit ode
    forw_vde_casadi = (external_function_param_casadi *) malloc(sizeof(external_function_param_casadi)*N);

    for (int i = 0; i < N; ++i) {
        forw_vde_casadi[i].casadi_fun = &{{ model.name }}_expl_vde_forw;
        forw_vde_casadi[i].casadi_n_in = &{{ model.name }}_expl_vde_forw_n_in;
        forw_vde_casadi[i].casadi_n_out = &{{ model.name }}_expl_vde_forw_n_out;
        forw_vde_casadi[i].casadi_sparsity_in = &{{ model.name }}_expl_vde_forw_sparsity_in;
        forw_vde_casadi[i].casadi_sparsity_out = &{{ model.name }}_expl_vde_forw_sparsity_out;
        forw_vde_casadi[i].casadi_work = &{{ model.name }}_expl_vde_forw_work;
<<<<<<< HEAD
        {% if dims.np < 1 %}
        external_function_casadi_create(&forw_vde_casadi[i]);

		{% else %}
        external_function_param_casadi_create(&forw_vde_casadi[i], {{dims.np}});
		{% endif %}
=======
        external_function_param_casadi_create(&forw_vde_casadi[i], {{ dims.np }});
>>>>>>> 8257c1bf
    }

    {% if solver_config.hessian_approx == "EXACT" %} 
    external_function_casadi * hess_vde_casadi;
    hess_vde_casadi = (external_function_param_casadi *) malloc(sizeof(external_function_param_casadi)*N);
    for (int i = 0; i < N; ++i) {
        hess_vde_casadi[i].casadi_fun = &{{ model.name }}_expl_ode_hess;
        hess_vde_casadi[i].casadi_n_in = &{{ model.name }}_expl_ode_hess_n_in;
        hess_vde_casadi[i].casadi_n_out = &{{ model.name }}_expl_ode_hess_n_out;
        hess_vde_casadi[i].casadi_sparsity_in = &{{ model.name }}_expl_ode_hess_sparsity_in;
        hess_vde_casadi[i].casadi_sparsity_out = &{{ model.name }}_expl_ode_hess_sparsity_out;
        hess_vde_casadi[i].casadi_work = &{{ model.name }}_expl_ode_hess_work;
<<<<<<< HEAD
        {% if dims.np < 1 %}
        external_function_casadi_create(&hess_vde_casadi[i]);

		{% else %}
        external_function_param_casadi_create(&hess_vde_casadi[i], {{dims.np}});
		{% endif %}
=======
        external_function_param_casadi_create(&hess_vde_casadi[i], {{ dims.np }});
>>>>>>> 8257c1bf
    }
    {% endif %}

    {% elif solver_config.integrator_type == "IRK" %}
    // implicit dae
    impl_dae_fun = (external_function_param_casadi *) malloc(sizeof(external_function_param_casadi)*N);
    for (int i = 0; i < N; ++i) {
        impl_dae_fun[i].casadi_fun = &{{ model.name }}_impl_dae_fun;
        impl_dae_fun[i].casadi_work = &{{ model.name }}_impl_dae_fun_work;
        impl_dae_fun[i].casadi_sparsity_in = &{{ model.name }}_impl_dae_fun_sparsity_in;
        impl_dae_fun[i].casadi_sparsity_out = &{{ model.name }}_impl_dae_fun_sparsity_out;
        impl_dae_fun[i].casadi_n_in = &{{ model.name }}_impl_dae_fun_n_in;
        impl_dae_fun[i].casadi_n_out = &{{ model.name }}_impl_dae_fun_n_out;
        external_function_param_casadi_create(&impl_dae_fun[i], {{ dims.np }});
    }

    impl_dae_fun_jac_x_xdot_z = (external_function_param_casadi *) malloc(sizeof(external_function_param_casadi)*N);
    for (int i = 0; i < N; ++i) {
        impl_dae_fun_jac_x_xdot_z[i].casadi_fun = &{{ model.name }}_impl_dae_fun_jac_x_xdot_z;
        impl_dae_fun_jac_x_xdot_z[i].casadi_work = &{{ model.name }}_impl_dae_fun_jac_x_xdot_z_work;
        impl_dae_fun_jac_x_xdot_z[i].casadi_sparsity_in = &{{ model.name }}_impl_dae_fun_jac_x_xdot_z_sparsity_in;
        impl_dae_fun_jac_x_xdot_z[i].casadi_sparsity_out = &{{ model.name }}_impl_dae_fun_jac_x_xdot_z_sparsity_out;
        impl_dae_fun_jac_x_xdot_z[i].casadi_n_in = &{{ model.name }}_impl_dae_fun_jac_x_xdot_z_n_in;
        impl_dae_fun_jac_x_xdot_z[i].casadi_n_out = &{{ model.name }}_impl_dae_fun_jac_x_xdot_z_n_out;
        external_function_param_casadi_create(&impl_dae_fun_jac_x_xdot_z[i], {{ dims.np }});
    }

    impl_dae_jac_x_xdot_u_z = (external_function_param_casadi *) malloc(sizeof(external_function_param_casadi)*N);
    for (int i = 0; i < N; ++i) {
        impl_dae_jac_x_xdot_u_z[i].casadi_fun = &{{ model.name }}_impl_dae_jac_x_xdot_u_z;
        impl_dae_jac_x_xdot_u_z[i].casadi_work = &{{ model.name }}_impl_dae_jac_x_xdot_u_z_work;
        impl_dae_jac_x_xdot_u_z[i].casadi_sparsity_in = &{{ model.name }}_impl_dae_jac_x_xdot_u_z_sparsity_in;
        impl_dae_jac_x_xdot_u_z[i].casadi_sparsity_out = &{{ model.name }}_impl_dae_jac_x_xdot_u_z_sparsity_out;
        impl_dae_jac_x_xdot_u_z[i].casadi_n_in = &{{ model.name }}_impl_dae_jac_x_xdot_u_z_n_in;
        impl_dae_jac_x_xdot_u_z[i].casadi_n_out = &{{ model.name }}_impl_dae_jac_x_xdot_u_z_n_out;
        external_function_param_casadi_create(&impl_dae_jac_x_xdot_u_z[i], {{ dims.np }});
    }
    {% endif %}

    nlp_in = ocp_nlp_in_create(nlp_config, nlp_dims);

    for (int i = 0; i < N; ++i)
        nlp_in->Ts[i] = Tf/N;

    // NLP cost linear or nonlinear least squares
    {%- if cost.cost_type == "NONLINEAR_LS" %}
    r_cost = (external_function_casadi *) malloc(sizeof(external_function_casadi)*N);
    for (int i = 0; i < N; ++i) {
        // residual function
        r_cost[i].casadi_fun = &{{ cost_r.name }}_r_cost;
        r_cost[i].casadi_n_in = &{{ cost_r.name }}_r_cost_n_in;
        r_cost[i].casadi_n_out = &{{ cost_r.name }}_r_cost_n_out;
        r_cost[i].casadi_sparsity_in = &{{ cost_r.name }}_r_cost_sparsity_in;
        r_cost[i].casadi_sparsity_out = &{{ cost_r.name }}_r_cost_sparsity_out;
        r_cost[i].casadi_work = &{{ cost_r.name }}_r_cost_work;

        external_function_casadi_create(&r_cost[i]);
    }
    {%- endif %}

    {%- if cost.cost_type_e == "NONLINEAR_LS" %}
    // residual function
	r_e_cost.casadi_fun = &{{ cost_r_e.name }}_r_e_cost;
	r_e_cost.casadi_n_in = &{{ cost_r_e.name }}_r_e_cost_n_in;
	r_e_cost.casadi_n_out = &{{ cost_r_e.name }}_r_e_cost_n_out;
	r_e_cost.casadi_sparsity_in = &{{ cost_r_e.name }}_r_e_cost_sparsity_in;
	r_e_cost.casadi_sparsity_out = &{{ cost_r_e.name }}_r_e_cost_sparsity_out;
	r_e_cost.casadi_work = &{{ cost_r_e.name }}_r_e_cost_work;

    external_function_casadi_create(&r_e_cost);
    {%- endif %}
	for (int i = 0; i < N; ++i) {
        ocp_nlp_cost_model_set(nlp_config, nlp_dims, nlp_in, i, "W", W);
        ocp_nlp_cost_model_set(nlp_config, nlp_dims, nlp_in, i, "yref", yref);
        ocp_nlp_cost_model_set(nlp_config, nlp_dims, nlp_in, i, "Zl", Zl);
        ocp_nlp_cost_model_set(nlp_config, nlp_dims, nlp_in, i, "Zu", Zu);
        ocp_nlp_cost_model_set(nlp_config, nlp_dims, nlp_in, i, "zl", zl);
        ocp_nlp_cost_model_set(nlp_config, nlp_dims, nlp_in, i, "zu", zu);
        {% if cost.cost_type == "NONLINEAR_LS" %}
        ocp_nlp_cost_model_set(nlp_config, nlp_dims, nlp_in, i, "nls_res_jac", &r_cost[i]);
        {% else %}
        ocp_nlp_cost_model_set(nlp_config, nlp_dims, nlp_in, i, "Vx", Vx);
        ocp_nlp_cost_model_set(nlp_config, nlp_dims, nlp_in, i, "Vu", Vu);
        ocp_nlp_cost_model_set(nlp_config, nlp_dims, nlp_in, i, "Vz", Vz);
        {% endif %}
	}

    ocp_nlp_cost_model_set(nlp_config, nlp_dims, nlp_in, N, "yref", yref_e);
    ocp_nlp_cost_model_set(nlp_config, nlp_dims, nlp_in, N, "Zl", Zl_e);
    ocp_nlp_cost_model_set(nlp_config, nlp_dims, nlp_in, N, "Zu", Zu_e);
    ocp_nlp_cost_model_set(nlp_config, nlp_dims, nlp_in, N, "zl", zl_e);
    ocp_nlp_cost_model_set(nlp_config, nlp_dims, nlp_in, N, "zu", zu_e);
    ocp_nlp_cost_model_set(nlp_config, nlp_dims, nlp_in, N, "W", W_e);
    {% if cost.cost_type_e == "NONLINEAR_LS" %}
    ocp_nlp_cost_model_set(nlp_config, nlp_dims, nlp_in, N, "nls_res_jac", &r_e_cost);
    {% else %}
    ocp_nlp_cost_model_set(nlp_config, nlp_dims, nlp_in, N, "Vx", Vx_e);
    {% endif %}

    // NLP dynamics
    int set_fun_status;
    for (int i = 0; i < N; ++i) {
    {% if solver_config.integrator_type == "ERK" %} 
        set_fun_status = ocp_nlp_dynamics_model_set(nlp_config, nlp_dims, nlp_in, i, "expl_vde_for", &forw_vde_casadi[i]);
        if (set_fun_status != 0) { printf("Error while setting expl_vde_for[%i]\n", i);  exit(1); }
        {% if solver_config.hessian_approx == "EXACT" %} 
            set_fun_status = ocp_nlp_dynamics_model_set(nlp_config, nlp_dims, nlp_in, i, "expl_ode_hes", &hess_vde_casadi[i]);
            if (set_fun_status != 0) { printf("Error while setting expl_ode_hes[%i]\n", i);  exit(1); }
        {% endif %}
    {% elif solver_config.integrator_type == "IRK" %} 
        set_fun_status = ocp_nlp_dynamics_model_set(nlp_config, nlp_dims, nlp_in, i, "impl_ode_fun", &impl_dae_fun[i]);
        if (set_fun_status != 0) { printf("Error while setting impl_dae_fun[%i]\n", i);  exit(1); }
        set_fun_status = ocp_nlp_dynamics_model_set(nlp_config, nlp_dims, nlp_in, i, "impl_ode_fun_jac_x_xdot", &impl_dae_fun_jac_x_xdot_z[i]);
        if (set_fun_status != 0) { printf("Error while setting impl_dae_fun_jac_x_xdot_z[%i]\n", i);  exit(1); }
        set_fun_status = ocp_nlp_dynamics_model_set(nlp_config, nlp_dims, nlp_in, i, "impl_ode_jac_x_xdot_u", &impl_dae_jac_x_xdot_u_z[i]);
        if (set_fun_status != 0) { printf("Error while setting impl_dae_jac_x_xdot_u_z[%i]\n", i);  exit(1); }
    {% endif %}
    }

    // NLP constraints
    // bounds for stage 0
    ocp_nlp_constraints_model_set(nlp_config, nlp_dims, nlp_in, 0, "idxbx", idxbx0);
    ocp_nlp_constraints_model_set(nlp_config, nlp_dims, nlp_in, 0, "lbx", lbx0);
    ocp_nlp_constraints_model_set(nlp_config, nlp_dims, nlp_in, 0, "ubx", ubx0);
    ocp_nlp_constraints_model_set(nlp_config, nlp_dims, nlp_in, 0, "idxbu", idxbu0);
    ocp_nlp_constraints_model_set(nlp_config, nlp_dims, nlp_in, 0, "lbu", lbu0);
    ocp_nlp_constraints_model_set(nlp_config, nlp_dims, nlp_in, 0, "ubu", ubu0);

    // bounds for intermediate stages
    for (int i = 1; i < N; ++i)
    {
        ocp_nlp_constraints_model_set(nlp_config, nlp_dims, nlp_in, i, "idxbx", idxbx);
        ocp_nlp_constraints_model_set(nlp_config, nlp_dims, nlp_in, i, "lbx", lbx);
        ocp_nlp_constraints_model_set(nlp_config, nlp_dims, nlp_in, i, "ubx", ubx);
        ocp_nlp_constraints_model_set(nlp_config, nlp_dims, nlp_in, i, "idxbu", idxbu);
        ocp_nlp_constraints_model_set(nlp_config, nlp_dims, nlp_in, i, "lbu", lbu);
        ocp_nlp_constraints_model_set(nlp_config, nlp_dims, nlp_in, i, "ubu", ubu);
    }

    {%- if dims.ng > 0 -%}
    // general constraints for stages 0 to N-1
    for (int i = 0; i < N; ++i)
    {
        ocp_nlp_constraints_model_set(nlp_config, nlp_dims, nlp_in, i, "D", D);
        ocp_nlp_constraints_model_set(nlp_config, nlp_dims, nlp_in, i, "C", C);
        ocp_nlp_constraints_model_set(nlp_config, nlp_dims, nlp_in, i, "lg", lg);
        ocp_nlp_constraints_model_set(nlp_config, nlp_dims, nlp_in, i, "ug", ug);
    }
    {%- endif %}

    {%- if dims.nbx_e > 0 %}
    // bounds for last
    ocp_nlp_constraints_model_set(nlp_config, nlp_dims, nlp_in, N, "idxbx", idxbx_e);
    ocp_nlp_constraints_model_set(nlp_config, nlp_dims, nlp_in, N, "lbx", lbx_e);
    ocp_nlp_constraints_model_set(nlp_config, nlp_dims, nlp_in, N, "ubx", ubx_e);
    {%- endif %}
    
    {% if dims.ng_e > 0 %} 
    // general constraints for last stage
    ocp_nlp_constraints_model_set(nlp_config, nlp_dims, nlp_in, N, "C", C_e);
    ocp_nlp_constraints_model_set(nlp_config, nlp_dims, nlp_in, N, "lg", lg_e);
    ocp_nlp_constraints_model_set(nlp_config, nlp_dims, nlp_in, N, "ug", ug_e);
    {%- endif %}

    
    {% if dims.npd > 0 %}
    // convex-composite constraints for stages 0 to N-1
    for (int i = 0; i < N; ++i)
        ocp_nlp_constraints_model_set(nlp_config, nlp_dims, nlp_in, i, "p", &p_constraint[i]);
    {%- endif %}

    {% if dims.npd_e > 0 -%}
    // convex-composite constraints for stage N
    ocp_nlp_constraints_model_set(nlp_config, nlp_dims, nlp_in, N, "p", &p_e_constraint[i]);
    {%- endif %}

    {% if dims.nh > 0 -%}
    // nonlinear constraints for stages 0 to N-1
    for (int i = 0; i < N; ++i)
    {
        ocp_nlp_constraints_model_set(nlp_config, nlp_dims, nlp_in, i, "nl_constr_h_fun_jac", &h_constraint[i]);
        ocp_nlp_constraints_model_set(nlp_config, nlp_dims, nlp_in, i, "lh", lh);
        ocp_nlp_constraints_model_set(nlp_config, nlp_dims, nlp_in, i, "uh", uh);
    }
    {%- endif %}

    {%- if dims.nh_e > 0 %}
    // nonlinear constraints for stage N
    ocp_nlp_constraints_model_set(nlp_config, nlp_dims, nlp_in, N, "nl_constr_h_fun_jac", &h_e_constraint);
    ocp_nlp_constraints_model_set(nlp_config, nlp_dims, nlp_in, N, "lh", lh_e);
    ocp_nlp_constraints_model_set(nlp_config, nlp_dims, nlp_in, N, "uh", uh_e);
    {% endif %}

    nlp_opts = ocp_nlp_solver_opts_create(nlp_config, nlp_dims);
    
    {% if dims.nz > 0 -%}
    bool output_z_val = true; 
    bool sens_algebraic_val = true; 

    for (int i = 0; i < N; i++) ocp_nlp_solver_opts_set_at_stage(nlp_config, nlp_opts, i, "dynamics_output_z", &output_z_val);
    for (int i = 0; i < N; i++) ocp_nlp_solver_opts_set_at_stage(nlp_config, nlp_opts, i, "dynamics_sens_algebraic", &sens_algebraic_val);
    {% endif %}
<<<<<<< HEAD

    int num_steps_val = {{ solver_config.sim_method_num_steps }}; 
    for (int i = 0; i < N; i++) ocp_nlp_solver_opts_set_at_stage(nlp_config, nlp_opts, i, "dynamics_num_steps", &num_steps_val);

    int ns_val = {{ solver_config.sim_method_num_stages }}; 
    for (int i = 0; i < N; i++) ocp_nlp_solver_opts_set_at_stage(nlp_config, nlp_opts, i, "dynamics_num_stages", &ns_val);
=======
    int num_steps_val = {{ solver_config.sim_method_num_steps }}; 
    for (int i = 0; i < N; i++) ocp_nlp_solver_opts_set_at_stage(nlp_config, nlp_opts, i, "dynamics_num_steps", &num_steps_val);
    int ns_val = {{ solver_config.sim_method_num_stages }}; 
    for (int i = 0; i < N; i++) ocp_nlp_solver_opts_set_at_stage(nlp_config, nlp_opts, i, "dynamics_ns", &ns_val);
>>>>>>> 8257c1bf
    bool jac_reuse_val = true;
    for (int i = 0; i < N; i++) ocp_nlp_solver_opts_set_at_stage(nlp_config, nlp_opts, i, "dynamics_jac_reuse", &jac_reuse_val);

    {% if solver_config.nlp_solver_type == "SQP" -%}
    // set SQP specific options
    int max_iter = max_num_sqp_iterations;
    double tol_stat = 1e-6;
    double tol_eq   = 1e-6;
    double tol_ineq = 1e-6;
    double tol_comp = 1e-6;

    ocp_nlp_solver_opts_set(nlp_config, nlp_opts, "max_iter", &max_iter);
    ocp_nlp_solver_opts_set(nlp_config, nlp_opts, "tol_stat", &tol_stat);
    ocp_nlp_solver_opts_set(nlp_config, nlp_opts, "tol_eq", &tol_eq);
    ocp_nlp_solver_opts_set(nlp_config, nlp_opts, "tol_ineq", &tol_ineq);
    ocp_nlp_solver_opts_set(nlp_config, nlp_opts, "tol_comp", &tol_comp);

    {%- else -%}
    // ocp_nlp_sqp_rti_opts *sqp_opts = (ocp_nlp_sqp_rti_opts *) nlp_opts;
    {%- endif %}
    {%- if solver_config.hessian_approx == "EXACT" -%}
    for (int i = 0; i < N; ++i)
    {
        int num_steps = 5;
        bool sens_hess = true;
        bool sens_adj = true;

        ocp_nlp_solver_opts_set_at_stage(nlp_config, nlp_opts, i, "dynamics_num_steps", &num_steps);
        ocp_nlp_solver_opts_set_at_stage(nlp_config, nlp_opts, i, "dynamics_sens_hess", &sens_hess);
        ocp_nlp_solver_opts_set_at_stage(nlp_config, nlp_opts, i, "dynamics_sens_adj", &sens_adj);
    }
    {%- endif %}

    nlp_out = ocp_nlp_out_create(nlp_config, nlp_dims);

    // initialize primal solution
    double x0[{{ dims.nx }}];
    {% for item in constraints.x0 %}
    x0[{{ loop.index0 }}] = {{ item }};
    {%- endfor %}

    double u0[NU];
    {% for i in range(end=dims.nu) %}
    u0[{{ i }}] = 0.0;
    {%- endfor %}

    for (int i = 0; i <= N; ++i)
    {
        // x0
        ocp_nlp_out_set(nlp_config, nlp_dims, nlp_out, i, "x", x0);
        // u0
        ocp_nlp_out_set(nlp_config, nlp_dims, nlp_out, i, "u", u0);
    }
    
    nlp_solver = ocp_nlp_solver_create(nlp_config, nlp_dims, nlp_opts);

    {% if dims.np > 0 %}
    // initialize parameters to nominal value
    double p[{{ dims.np }}];
    {% for i in range(end=dims.np) %}
    p[{{ i }}] = {{ constraints.p[i] }};
    {%- endfor %}
    {% if solver_config.integrator_type == "IRK" %}
    for (int ii = 0; ii < {{ dims.N }}; ii++)
    {
        impl_dae_fun[ii].set_param(impl_dae_fun+ii, p);
        impl_dae_fun_jac_x_xdot_z[ii].set_param(impl_dae_fun_jac_x_xdot_z+ii, p);
        impl_dae_jac_x_xdot_u_z[ii].set_param(impl_dae_jac_x_xdot_u_z+ii, p);
    }
    {% elif solver_config.integrator_type == "ERK" %}
    for (int ii = 0; ii < {{ dims.N }}; ii++)
    {
        forw_vde_casadi[ii].set_param(forw_vde_casadi+ii, p);
    }
    {% endif %}
    for (int ii = 0; ii < {{dims.N}}; ++ii) {
        {%- if dims.npd > 0 %}
        p_constraint[ii].set_param(p_constraint+ii, p);
        {% endif %}
        {%- if dims.nh > 0 %}
        h_constraint[ii].set_param(h_constraint+ii, p);
        {% endif %}
    }
    {%- if dims.npd_e > 0 %}
    p_e_constraint.set_param(&p_e_constraint, p);
    {% endif %}
    {%- if dims.nh_e > 0 %}
    h_e_constraint.set_param(&h_e_constraint, p);
    {% endif %}
    {% endif %}

    return status;
}


int acados_solve() {

    // solve NLP 
    int solver_status = ocp_nlp_solve(nlp_solver, nlp_in, nlp_out);

    return solver_status;
}


int acados_free() {

    // free memory
    ocp_nlp_solver_opts_destroy(nlp_opts);
    ocp_nlp_in_destroy(nlp_in);
    ocp_nlp_out_destroy(nlp_out);
    ocp_nlp_solver_destroy(nlp_solver);
    ocp_nlp_dims_destroy(nlp_dims);
    ocp_nlp_config_destroy(nlp_config);
    ocp_nlp_plan_destroy(nlp_solver_plan);

    // free external function 
    {% if solver_config.integrator_type == "IRK" %}
    for (int i = 0; i < {{ dims.N }}; i++) {
        external_function_param_casadi_free(&impl_dae_fun[i]);
        external_function_param_casadi_free(&impl_dae_fun_jac_x_xdot_z[i]);
        external_function_param_casadi_free(&impl_dae_jac_x_xdot_u_z[i]);
    }
    {% else %}
    for (int i = 0; i < {{ dims.N }}; i++)
    {
        external_function_param_casadi_free(&forw_vde_casadi[i]);
    {% if solver_config.hessian_approx == "EXACT" %}
        external_function_param_casadi_free(&hess_vde_casadi[i]);
    {% endif %}
    }
    {% endif %}
    
    return 0;
}

ocp_nlp_in * acados_get_nlp_in() { return  nlp_in; }
ocp_nlp_out * acados_get_nlp_out() { return  nlp_out; }
ocp_nlp_solver * acados_get_nlp_solver() { return  nlp_solver; }
ocp_nlp_config * acados_get_nlp_config() { return  nlp_config; }
void * acados_get_nlp_opts() { return  nlp_opts; }
ocp_nlp_dims * acados_get_nlp_dims() { return  nlp_dims; }<|MERGE_RESOLUTION|>--- conflicted
+++ resolved
@@ -633,16 +633,7 @@
         forw_vde_casadi[i].casadi_sparsity_in = &{{ model.name }}_expl_vde_forw_sparsity_in;
         forw_vde_casadi[i].casadi_sparsity_out = &{{ model.name }}_expl_vde_forw_sparsity_out;
         forw_vde_casadi[i].casadi_work = &{{ model.name }}_expl_vde_forw_work;
-<<<<<<< HEAD
-        {% if dims.np < 1 %}
-        external_function_casadi_create(&forw_vde_casadi[i]);
-
-		{% else %}
-        external_function_param_casadi_create(&forw_vde_casadi[i], {{dims.np}});
-		{% endif %}
-=======
         external_function_param_casadi_create(&forw_vde_casadi[i], {{ dims.np }});
->>>>>>> 8257c1bf
     }
 
     {% if solver_config.hessian_approx == "EXACT" %} 
@@ -655,16 +646,7 @@
         hess_vde_casadi[i].casadi_sparsity_in = &{{ model.name }}_expl_ode_hess_sparsity_in;
         hess_vde_casadi[i].casadi_sparsity_out = &{{ model.name }}_expl_ode_hess_sparsity_out;
         hess_vde_casadi[i].casadi_work = &{{ model.name }}_expl_ode_hess_work;
-<<<<<<< HEAD
-        {% if dims.np < 1 %}
-        external_function_casadi_create(&hess_vde_casadi[i]);
-
-		{% else %}
-        external_function_param_casadi_create(&hess_vde_casadi[i], {{dims.np}});
-		{% endif %}
-=======
         external_function_param_casadi_create(&hess_vde_casadi[i], {{ dims.np }});
->>>>>>> 8257c1bf
     }
     {% endif %}
 
@@ -867,19 +849,11 @@
     for (int i = 0; i < N; i++) ocp_nlp_solver_opts_set_at_stage(nlp_config, nlp_opts, i, "dynamics_output_z", &output_z_val);
     for (int i = 0; i < N; i++) ocp_nlp_solver_opts_set_at_stage(nlp_config, nlp_opts, i, "dynamics_sens_algebraic", &sens_algebraic_val);
     {% endif %}
-<<<<<<< HEAD
-
-    int num_steps_val = {{ solver_config.sim_method_num_steps }}; 
-    for (int i = 0; i < N; i++) ocp_nlp_solver_opts_set_at_stage(nlp_config, nlp_opts, i, "dynamics_num_steps", &num_steps_val);
-
-    int ns_val = {{ solver_config.sim_method_num_stages }}; 
-    for (int i = 0; i < N; i++) ocp_nlp_solver_opts_set_at_stage(nlp_config, nlp_opts, i, "dynamics_num_stages", &ns_val);
-=======
     int num_steps_val = {{ solver_config.sim_method_num_steps }}; 
     for (int i = 0; i < N; i++) ocp_nlp_solver_opts_set_at_stage(nlp_config, nlp_opts, i, "dynamics_num_steps", &num_steps_val);
     int ns_val = {{ solver_config.sim_method_num_stages }}; 
-    for (int i = 0; i < N; i++) ocp_nlp_solver_opts_set_at_stage(nlp_config, nlp_opts, i, "dynamics_ns", &ns_val);
->>>>>>> 8257c1bf
+    for (int i = 0; i < N; i++) ocp_nlp_solver_opts_set_at_stage(nlp_config, nlp_opts, i, "dynamics_num_stages", &ns_val);
+
     bool jac_reuse_val = true;
     for (int i = 0; i < N; i++) ocp_nlp_solver_opts_set_at_stage(nlp_config, nlp_opts, i, "dynamics_jac_reuse", &jac_reuse_val);
 
