<<<<<<< HEAD
=======
/*
 * Copyright 2019 Gianluca Frison, Dimitris Kouzoupis, Robin Verschueren,
 * Andrea Zanelli, Niels van Duijkeren, Jonathan Frey, Tommaso Sartor,
 * Branimir Novoselnik, Rien Quirynen, Rezart Qelibari, Dang Doan,
 * Jonas Koenemann, Yutao Chen, Tobias Schöls, Jonas Schlagenhauf, Moritz Diehl
 *
 * This file is part of acados.
 *
 * The 2-Clause BSD License
 *
 * Redistribution and use in source and binary forms, with or without
 * modification, are permitted provided that the following conditions are met:
 *
 * 1. Redistributions of source code must retain the above copyright notice,
 * this list of conditions and the following disclaimer.
 *
 * 2. Redistributions in binary form must reproduce the above copyright notice,
 * this list of conditions and the following disclaimer in the documentation
 * and/or other materials provided with the distribution.
 *
 * THIS SOFTWARE IS PROVIDED BY THE COPYRIGHT HOLDERS AND CONTRIBUTORS "AS IS"
 * AND ANY EXPRESS OR IMPLIED WARRANTIES, INCLUDING, BUT NOT LIMITED TO, THE
 * IMPLIED WARRANTIES OF MERCHANTABILITY AND FITNESS FOR A PARTICULAR PURPOSE
 * ARE DISCLAIMED. IN NO EVENT SHALL THE COPYRIGHT HOLDER OR CONTRIBUTORS BE
 * LIABLE FOR ANY DIRECT, INDIRECT, INCIDENTAL, SPECIAL, EXEMPLARY, OR
 * CONSEQUENTIAL DAMAGES (INCLUDING, BUT NOT LIMITED TO, PROCUREMENT OF
 * SUBSTITUTE GOODS OR SERVICES; LOSS OF USE, DATA, OR PROFITS; OR BUSINESS
 * INTERRUPTION) HOWEVER CAUSED AND ON ANY THEORY OF LIABILITY, WHETHER IN
 * CONTRACT, STRICT LIABILITY, OR TORT (INCLUDING NEGLIGENCE OR OTHERWISE)
 * ARISING IN ANY WAY OUT OF THE USE OF THIS SOFTWARE, EVEN IF ADVISED OF THE
 * POSSIBILITY OF SUCH DAMAGE.;
 */

>>>>>>> 74cd154c
#ifndef {{ con_p.name }}_P_CONSTRAINT
#define {{ con_p.name }}_P_CONSTRAINT

#ifdef __cplusplus
extern "C" {
#endif

{% if dims.npd > 0 %}
// implicit ODE
int {{ con_p.name }}_p_constraint(const real_t** arg, real_t** res, int* iw, real_t* w, void *mem);
int {{ con_p.name }}_p_constraint_work(int *, int *, int *, int *);
const int *{{ con_p.name }}_p_constraint_sparsity_in(int);
const int *{{ con_p.name }}_p_constraint_sparsity_out(int);
int {{ con_p.name }}_p_constraint_n_in();
int {{ con_p.name }}_p_constraint_n_out();
{% endif %}

#ifdef __cplusplus
} /* extern "C" */
#endif

#endif  // {{ con_p.name }}_P_CONSTRAINT<|MERGE_RESOLUTION|>--- conflicted
+++ resolved
@@ -1,5 +1,3 @@
-<<<<<<< HEAD
-=======
 /*
  * Copyright 2019 Gianluca Frison, Dimitris Kouzoupis, Robin Verschueren,
  * Andrea Zanelli, Niels van Duijkeren, Jonathan Frey, Tommaso Sartor,
@@ -33,7 +31,6 @@
  * POSSIBILITY OF SUCH DAMAGE.;
  */
 
->>>>>>> 74cd154c
 #ifndef {{ con_p.name }}_P_CONSTRAINT
 #define {{ con_p.name }}_P_CONSTRAINT
 
