--- conflicted
+++ resolved
@@ -133,26 +133,23 @@
 OCP_OBJ+= {{ model.name }}_constraints/{{ model.name }}_phi_e_constraint.o
 # OCP_OBJ+= {{ model.name }}_constraints/{{ model.name }}_r_e_constraint.o
 {%- endif %}
+
 {%- if constr_type == "BGH" and dims_nh > 0 %}
 OCP_OBJ+= {{ model.name }}_constraints/{{ model.name }}_constr_h_fun_jac_uxt_zt.o
-<<<<<<< HEAD
 OCP_OBJ+= {{ model.name }}_constraints/{{ model.name }}_constr_h_fun.o
-{%- endif %}
+{%- if hessian_approx == "EXACT" %}
+OCP_OBJ+= {{ model.name }}_constraints/{{ model.name }}_constr_h_fun_jac_uxt_hess.o
+{%- endif %}
+{%- endif %}
+
 {%- if constr_type_e == "BGH" and dims_nh_e > 0 %}
 OCP_OBJ+= {{ model.name }}_constraints/{{ model.name }}_constr_h_e_fun_jac_uxt_zt.o
 OCP_OBJ+= {{ model.name }}_constraints/{{ model.name }}_constr_h_e_fun.o
-=======
-{%- if hessian_approx == "EXACT" %}
-OCP_OBJ+= {{ model.name }}_constraints/{{ model.name }}_constr_h_fun_jac_uxt_hess.o
-{%- endif %}
-{%- endif %}
-{%- if constr_type_e == "BGH" and dims_nh_e > 0 %}
-OCP_OBJ+= {{ model.name }}_constraints/{{ model.name }}_constr_h_e_fun_jac_uxt_zt.o
 {%- if hessian_approx == "EXACT" %}
 OCP_OBJ+= {{ model.name }}_constraints/{{ model.name }}_constr_h_e_fun_jac_uxt_hess.o
 {%- endif %}
->>>>>>> aa904981
-{%- endif %}
+{%- endif %}
+
 {%- if cost_type == "NONLINEAR_LS" %}
 OCP_OBJ+= {{ model.name }}_cost/{{ model.name }}_cost_y_fun.c
 OCP_OBJ+= {{ model.name }}_cost/{{ model.name }}_cost_y_fun_jac_ut_xt.c
@@ -233,24 +230,21 @@
 {%- if constr_type == "BGH" and dims_nh > 0 %}
 CASADI_CON_H_SOURCE=
 CASADI_CON_H_SOURCE+= {{ model.name }}_constr_h_fun_jac_uxt_zt.c
-<<<<<<< HEAD
 CASADI_CON_H_SOURCE+= {{ model.name }}_constr_h_fun.c
-{%- endif %}
+{%- if hessian_approx == "EXACT" %}
+CASADI_CON_H_SOURCE+= {{ model.name }}_constr_h_fun_jac_uxt_hess.c
+{%- endif %}
+{%- endif %}
+
 {%- if dims_nh_e > 0 %}
+CASADI_CON_H_E_SOURCE=
 CASADI_CON_H_E_SOURCE+= {{ model.name }}_constr_h_e_fun_jac_uxt_zt.c
 CASADI_CON_H_E_SOURCE+= {{ model.name }}_constr_h_e_fun.c
-=======
-{%- if hessian_approx == "EXACT" %}
-CASADI_CON_H_SOURCE+= {{ model.name }}_constr_h_fun_jac_uxt_hess.c
-{%- endif %}
-{%- endif %}
-{%- if dims_nh_e > 0 %}
-CASADI_CON_H_E_SOURCE+= {{ model.name }}_constr_h_e_fun_jac_uxt_zt.c
 {%- if hessian_approx == "EXACT" %}
 CASADI_CON_H_E_SOURCE+= {{ model.name }}_constr_h_e_fun_jac_uxt_hess.c
 {%- endif %}
->>>>>>> aa904981
-{%- endif %}
+{%- endif %}
+
 {%- if cost_type == "NONLINEAR_LS" %}
 CASADI_COST_Y_SOURCE=
 CASADI_COST_Y_SOURCE+= {{ model.name }}_cost_y_fun.c
