#
# Copyright 2019 Gianluca Frison, Dimitris Kouzoupis, Robin Verschueren,
# Andrea Zanelli, Niels van Duijkeren, Jonathan Frey, Tommaso Sartor,
# Branimir Novoselnik, Rien Quirynen, Rezart Qelibari, Dang Doan,
# Jonas Koenemann, Yutao Chen, Tobias Schöls, Jonas Schlagenhauf, Moritz Diehl
#
# This file is part of acados.
#
# The 2-Clause BSD License
#
# Redistribution and use in source and binary forms, with or without
# modification, are permitted provided that the following conditions are met:
#
# 1. Redistributions of source code must retain the above copyright notice,
# this list of conditions and the following disclaimer.
#
# 2. Redistributions in binary form must reproduce the above copyright notice,
# this list of conditions and the following disclaimer in the documentation
# and/or other materials provided with the distribution.
#
# THIS SOFTWARE IS PROVIDED BY THE COPYRIGHT HOLDERS AND CONTRIBUTORS "AS IS"
# AND ANY EXPRESS OR IMPLIED WARRANTIES, INCLUDING, BUT NOT LIMITED TO, THE
# IMPLIED WARRANTIES OF MERCHANTABILITY AND FITNESS FOR A PARTICULAR PURPOSE
# ARE DISCLAIMED. IN NO EVENT SHALL THE COPYRIGHT HOLDER OR CONTRIBUTORS BE
# LIABLE FOR ANY DIRECT, INDIRECT, INCIDENTAL, SPECIAL, EXEMPLARY, OR
# CONSEQUENTIAL DAMAGES (INCLUDING, BUT NOT LIMITED TO, PROCUREMENT OF
# SUBSTITUTE GOODS OR SERVICES; LOSS OF USE, DATA, OR PROFITS; OR BUSINESS
# INTERRUPTION) HOWEVER CAUSED AND ON ANY THEORY OF LIABILITY, WHETHER IN
# CONTRACT, STRICT LIABILITY, OR TORT (INCLUDING NEGLIGENCE OR OTHERWISE)
# ARISING IN ANY WAY OUT OF THE USE OF THIS SOFTWARE, EVEN IF ADVISED OF THE
# POSSIBILITY OF SUCH DAMAGE.;
#

from casadi import *
# TODO(andrea): add properties for every class and move into main class
class acados_dae():
    def __init__(self):
        self.f_impl_expr = None #: CasADi expression for the implicit dynamics :math:`F(\dot{x}, x, u, z) = 0`
        self.f_expl_expr = None #: CasADi expression for the explicit dynamics :math:`\dot{x} = f(x, u)`
        self.x = None           #: CasADi variable describing the state of the system
        self.xdot = None        #: CasADi variable describing the derivative of the state wrt time
        self.u = None           #: CasADi variable describing the input of the system
        self.z = []             #: CasADi variable describing the algebraic variables of the DAE
        self.p = []             #: CasADi variable describing parameters of the DAE
        self.name = None        #: name associated with the function

class acados_constraint():
    def __init__(self):
<<<<<<< HEAD
        self.expr = None #: CasADi expression for the constraint
        self.x = None    #: CasADi variable describing the state of the system
        self.u = None    #: CasADi variable describing the input of the system
        self.z = []      #: CasADi variable describing the algebraic variables in the constraints
        self.p = []      #: CasADi variable describing parameters in the constraints
        self.nc = None   #: number of constraints
        self.name = None #: name associated with the function
=======
        self.con_h_expr   = None #: CasADi expression for the constraint
        self.con_phi_expr = None   #: CasADi expression for the constraint
        self.con_r_expr   = None #: CasADi expression for the constraint
        self.x = None            #: CasADi variable describing the state of the system
        self.u = None            #: CasADi variable describing the input of the system
        self.r = None            #: CasADi variable describing the output of nonconvex part in convex-over nonconvex constraints
        self.z = []              #: CasADi variable describing the algebraic variables 
        self.p = []              #: CasADi variable describing parameters in the constraints
        self.nh = 0              #: dimension of image of h
        self.nphi = 0            #: dimension of image of h
        self.nr = None           #: dimension of image of nonlinear residuals 
        self.name = None         #: name associated with the function
>>>>>>> 30e1cc74

class acados_cost():
    def __init__(self):
        self.expr = None     #: CasADi expression for the cost
        self.x = None        #: CasADi variable describing the state of the system
        self.u = None        #: CasADi variable describing the input of the system
        self.p = []          #: CasADi variable describing parameters in the cost
        self.ny = None       #: number of residuals
        self.name = None     #: name associated with the function

def acados_dae_strip_non_num(acados_constraint):
    out = acados_constraint
    if 'f_impl_expr' in out.keys(): 
        del out['f_impl_expr']
    if 'f_expl_expr' in out.keys(): 
        del out['f_expl_expr']
    if 'x' in out.keys(): 
        del out['x']
    if 'xdot' in out.keys(): 
        del out['xdot']
    if 'u' in out.keys(): 
        del out['u']
    if 'z' in out.keys(): 
        del out['z']
    if 'p' in out.keys(): 
        del out['p']
    return out

def acados_constraint_strip_non_num(acados_constraint):
    out = acados_constraint
    if 'x' in out.keys(): 
        del out['x']
    if 'u' in out.keys(): 
        del out['u']
    if 'z' in out.keys(): 
        del out['z']
    if 'p' in out.keys(): 
        del out['p']
    if 'r' in out.keys(): 
        del out['r']
    if 'con_phi_expr' in out.keys(): 
        del out['con_phi_expr']
    if 'con_h_expr' in out.keys(): 
        del out['con_h_expr']
    if 'con_r_expr' in out.keys(): 
        del out['con_r_expr']
    if 'nh' in out.keys(): 
        del out['nh']
    if 'nphi' in out.keys(): 
        del out['nphi']
    if 'nh' in out.keys(): 
        del out['nh']
    if 'nr' in out.keys(): 
        del out['nr']
    return out

def acados_cost_strip_non_num(acados_cost):
    out = acados_cost
    if 'x' in out.keys(): 
        del out['x']
    if 'u' in out.keys(): 
        del out['u']
    if 'p' in out.keys(): 
        del out['p']
    if 'expr' in out.keys(): 
        del out['expr']
    if 'ny' in out.keys(): 
        del out['ny']
    return out<|MERGE_RESOLUTION|>--- conflicted
+++ resolved
@@ -46,15 +46,6 @@
 
 class acados_constraint():
     def __init__(self):
-<<<<<<< HEAD
-        self.expr = None #: CasADi expression for the constraint
-        self.x = None    #: CasADi variable describing the state of the system
-        self.u = None    #: CasADi variable describing the input of the system
-        self.z = []      #: CasADi variable describing the algebraic variables in the constraints
-        self.p = []      #: CasADi variable describing parameters in the constraints
-        self.nc = None   #: number of constraints
-        self.name = None #: name associated with the function
-=======
         self.con_h_expr   = None #: CasADi expression for the constraint
         self.con_phi_expr = None   #: CasADi expression for the constraint
         self.con_r_expr   = None #: CasADi expression for the constraint
@@ -67,7 +58,6 @@
         self.nphi = 0            #: dimension of image of h
         self.nr = None           #: dimension of image of nonlinear residuals 
         self.name = None         #: name associated with the function
->>>>>>> 30e1cc74
 
 class acados_cost():
     def __init__(self):
