--- conflicted
+++ resolved
@@ -17,30 +17,17 @@
 ifeq ($(ACADOS_WITH_QPDUNES), 1)
 OBJS += ocp_qp/ocp_qp_qpdunes_i.o
 endif
-<<<<<<< HEAD
-OBJS += ocp_qp/ocp_qp_sparse_solver.o
-OBJS += sim/sim_erk_integrator.o
-OBJS += sim/sim_lifted_irk_integrator.o
-OBJS += dense_qp.o
-OBJS += legacy_create.o
-#OBJS += ocp_lin.o
-#OBJS += ocp_nlp.o
-OBJS += ocp_qp.o
-OBJS += options.o
-OBJS += sim.o
-OBJS += external_function_generic.o
-=======
 OBJS += ocp_qp/ocp_qp_sparse_solver_i.o
 OBJS += sim/sim_erk_integrator_i.o
 OBJS += sim/sim_lifted_irk_integrator_i.o
 OBJS += dense_qp_i.o
 OBJS += legacy_create_i.o
-OBJS += ocp_lin_i.o
+# OBJS += ocp_lin_i.o
 # OBJS += ocp_nlp.o
 OBJS += ocp_qp_i.o
 OBJS += options_i.o
 OBJS += sim_i.o
->>>>>>> d5bc428d
+OBJS += external_function_generic.o
 
 static_library: $(OBJS)
 	ar rcs libacados_c.a $(OBJS)
