--- conflicted
+++ resolved
@@ -125,10 +125,6 @@
         status = config->model_set_function(model, IMPL_ODE_JAC_X_XDOT_U, fun_ptr);
     else if (!strcmp(fun_type, "impl_ode_fun_jac_x_xdot_u"))
         status = config->model_set_function(model, IMPL_ODE_FUN_JAC_X_XDOT_U, fun_ptr);
-<<<<<<< HEAD
-=======
-    else if (!strcmp(fun_type, "impl_ode_jac_x_u"))
-        status = config->model_set_function(model, IMPL_ODE_JAC_X_U, fun_ptr);
     // GNSF functions
     else if (!strcmp(fun_type, "phi_fun"))
         status = config->model_set_function(model, PHI_FUN, fun_ptr);
@@ -138,7 +134,6 @@
         status = config->model_set_function(model, PHI_JAC_Y_UHAT, fun_ptr);
     else if (!strcmp(fun_type, "f_lo_jac_x1_x1dot_u_z"))
         status = config->model_set_function(model, LO_FUN, fun_ptr);
->>>>>>> 2a9d5a5b
     else
         return ACADOS_FAILURE;
 
