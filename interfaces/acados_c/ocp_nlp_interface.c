--- conflicted
+++ resolved
@@ -156,11 +156,6 @@
 {
     ocp_nlp_solver_config *config = config_;
 
-<<<<<<< HEAD
-=======
-    // int N = config->N;
-
->>>>>>> 63e1e724
     int bytes = ocp_nlp_dims_calculate_size(config);
 
     void *ptr = calloc(1, bytes);
