--- conflicted
+++ resolved
@@ -21,21 +21,16 @@
 
 # Define sources for models used in the examples
 file(GLOB CHAIN_MODEL_SRC
-<<<<<<< HEAD
-    chain_model/jac_*
-    chain_model/vde_*
-    chain_model/ls_cost_*
-    chain_model/ls_costN_*
-    chain_model/pathcon_*
-    chain_model/pathconN_*)
-=======
     chain_model/jac_chain_nm2.c
     chain_model/jac_chain_nm3.c
     chain_model/jac_chain_nm4.c
     chain_model/vde_chain_nm2.c
     chain_model/vde_chain_nm3.c
-    chain_model/vde_chain_nm4.c)
->>>>>>> 8b546ddb
+    chain_model/vde_chain_nm4.c
+    chain_model/ls_cost_*
+    chain_model/ls_costN_*
+    chain_model/pathcon_*
+    chain_model/pathconN_*)
 
 set(CHEN_MODEL_SRC chen_model/chen_model.c)
 file(GLOB PENDULUM_MODEL_SRC pendulum_model/pendulum_model.c
