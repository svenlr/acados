--- conflicted
+++ resolved
@@ -102,13 +102,13 @@
     ocp_qp_solver_plan plan;
     plan.qp_solver = PARTIAL_CONDENSING_HPIPM;
 
-    void *args = ocp_qp_create_args(&plan, qp_dims);
+    void *arg = ocp_qp_create_args(&plan, qp_dims);
 
     // NOTE(nielsvd): needs to be implemented using the acados_c/options.h interface
-    ((ocp_qp_partial_condensing_args *)((ocp_qp_sparse_solver_args *)args)->pcond_args)->N2 = N;
-    ((ocp_qp_hpipm_args *)((ocp_qp_sparse_solver_args *)args)->solver_args)->hpipm_args->iter_max = 10;
+    ((ocp_qp_partial_condensing_args *)((ocp_qp_sparse_solver_args *)arg)->pcond_args)->N2 = N;
+    ((ocp_qp_hpipm_args *)((ocp_qp_sparse_solver_args *)arg)->solver_args)->hpipm_args->iter_max = 10;
 
-    ocp_qp_solver *qp_solver = ocp_qp_create(&plan, qp_dims, args);
+    ocp_qp_solver *qp_solver = ocp_qp_create(&plan, qp_dims, arg);
 
 	int acados_return;  // 0 normal; 1 max iter
 
@@ -171,16 +171,10 @@
     printf("\nlam = \n");
     for (int ii = 0; ii <= N; ii++) d_print_mat(1, 2*nb[ii]+2*ng[ii], sol->lam[ii], 1);
 
-<<<<<<< HEAD
     // NOTE(nielsvd): how can we improve/generalize this?
     ocp_qp_hpipm_memory *mem = (ocp_qp_hpipm_memory *)((ocp_qp_sparse_solver_memory *) qp_solver->mem)->solver_memory;
 
-    printf("\ninf norm res: %e, %e, %e, %e, %e\n", mem->hpipm_workspace->qp_res[0],
-           mem->hpipm_workspace->qp_res[1], mem->hpipm_workspace->qp_res[2],
-           mem->hpipm_workspace->qp_res[3], mem->hpipm_workspace->res_workspace->res_mu);
-=======
     printf("\ninf norm res: %e, %e, %e, %e\n", res[0], res[1], res[2], res[3]);
->>>>>>> 42a0fd49
 
     printf("\nNumber of %d IPM iterations, averaged over %d runs: %5.2e seconds\n\n\n",
         mem->hpipm_workspace->iter, NREP, time);
@@ -194,14 +188,10 @@
     free(qp_out);
     free(pcond_qp_out);
     free(sol);
-<<<<<<< HEAD
     free(qp_solver);
-    free(args);
-=======
     free(qp_res);
     free(res_ws);
     free(arg);
->>>>>>> 42a0fd49
     free(pcond_args);
     free(pcond_mem);
     return 0;
