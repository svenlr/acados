--- conflicted
+++ resolved
@@ -60,8 +60,6 @@
 int vde_hess_chain_nm7(const real_t **arg, real_t **res, int *iw, real_t *w, int mem);
 int vde_hess_chain_nm8(const real_t **arg, real_t **res, int *iw, real_t *w, int mem);
 int vde_hess_chain_nm9(const real_t **arg, real_t **res, int *iw, real_t *w, int mem);
-<<<<<<< HEAD
-=======
 
 int ls_cost_nm2(const real_t **arg, real_t **res, int *iw, real_t *w, int mem);
 int ls_cost_nm3(const real_t **arg, real_t **res, int *iw, real_t *w, int mem);
@@ -171,7 +169,6 @@
 const int* pathconN_nm8_sparsity_out(int i);
 const int* pathconN_nm9_sparsity_out(int i);
 
->>>>>>> 1124c21e
 #ifdef __cplusplus
 } /* extern "C" */
 #endif
