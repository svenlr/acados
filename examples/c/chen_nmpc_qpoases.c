--- conflicted
+++ resolved
@@ -20,8 +20,7 @@
 #include <stdio.h>
 #include <stdlib.h>
 
-#include "blasfeo/include/blasfeo_target.h"
-#include "blasfeo/include/blasfeo_d_aux_ext_dep.h"
+#include "hpmpc/include/aux_d.h"
 
 #include "acados/ocp_qp/ocp_qp_condensing_qpoases.h"
 #include "acados/sim/sim_erk_integrator.h"
@@ -136,33 +135,6 @@
     int_t work_space_size = sim_erk_calculate_workspace_size(&sim_in, &rk_opts);
     erk_work = (void *) malloc(work_space_size);
 
-<<<<<<< HEAD
-    int_t nx[NN+1] = {0};
-    int_t nu[NN] = {0};
-    int_t nb[NN+1] = {0};
-    int_t nc[NN+1] = {0};
-    for (int_t i = 0; i < NN; i++) {
-        nx[i] = NX;
-        nu[i] = NU;
-    }
-    nx[NN] = NX;
-
-    real_t *pA[NN];
-    real_t *pB[NN];
-    real_t *pb[NN];
-    real_t *pQ[NN+1];
-    real_t *pS[NN];
-    real_t *pR[NN];
-    real_t *pq[NN+1];
-    real_t *pr[NN];
-    real_t *px[NN+1];
-    real_t *pu[NN];
-    real_t *ppi[NN];
-    real_t *plam[NN+1];
-    real_t *px0[1];
-    d_zeros(&px0[0], nx[0], 1);
-    for (int_t i = 0; i < NN; i++) {
-=======
 
 
     real_t *pA[N];
@@ -201,7 +173,6 @@
 	pub[0] = px0;
 	pidxb[0] = idxb0;
     for (int_t i = 0; i < N; i++) {
->>>>>>> 8afd3001
         d_zeros(&pA[i], nx[i+1], nx[i]);
         d_zeros(&pB[i], nx[i+1], nu[i]);
         d_zeros(&pCx[i], nc[i], nx[i]);
@@ -217,18 +188,6 @@
         d_zeros(&ppi[i], nx[i+1], 1);
         d_zeros(&plam[i], 2*nb[i]+2*nc[i], 1);
     }
-<<<<<<< HEAD
-    d_zeros(&pq[NN], nx[NN], 1);
-    d_zeros(&px[NN], nx[NN], 1);
-    d_zeros(&plam[NN], nb[NN]+nc[NN], 1);
-
-    // Allocate OCP QP variables
-    ocp_qp_in qp_in;
-    qp_in.N = NN;
-    ocp_qp_out qp_out;
-    ocp_qp_condensing_qpoases_args args;
-    real_t *work = NULL;
-=======
     pQ[N] = Q;
     d_zeros(&pq[N], nx[N], 1);
     d_zeros(&px[N], nx[N], 1);
@@ -239,20 +198,11 @@
     // Allocate OCP QP variables
     ocp_qp_in qp_in;
     qp_in.N = N;
->>>>>>> 8afd3001
     qp_in.nx = nx;
     qp_in.nu = nu;
     qp_in.nb = nb;
     qp_in.nc = nc;
-<<<<<<< HEAD
-    for (int_t i = 0; i < NN; i++) {
-        pQ[i] = Q;
-        pR[i] = R;
-    }
-    pQ[NN] = Q;
-=======
     qp_in.idxb = (const int_t **) pidxb;
->>>>>>> 8afd3001
     qp_in.Q = (const real_t **) pQ;
     qp_in.S = (const real_t **) pS;
     qp_in.R = (const real_t **) pR;
@@ -275,9 +225,6 @@
     qp_out.pi = ppi;
     qp_out.lam = plam;
 
-<<<<<<< HEAD
-    acados_timer timer;
-=======
 
     ocp_qp_condensing_qpoases_args qpoases_args;
     qpoases_args.cputime = 100.0; // maximum cpu time in seconds
@@ -295,14 +242,13 @@
 	ocp_qp_condensing_qpoases_create_memory(&qp_in, &qpoases_args, &qpoases_memory, memory);
 
 
-    acado_timer timer;
->>>>>>> 8afd3001
+    acados_timer timer;
     real_t total_time = 0;
     acados_tic(&timer);
     for (int_t iter = 0; iter < max_iters; iter++) {
         // printf("\n------ ITERATION %d ------\n", iter);
         for (int_t sqp_iter = 0; sqp_iter < max_sqp_iters; sqp_iter++) {
-            for (int_t i = 0; i < NN; i++) {
+            for (int_t i = 0; i < N; i++) {
                 // Pass state and control to integrator
                 for (int_t j = 0; j < NX; j++) sim_in.x[j] = w[i*(NX+NU)+j];
                 for (int_t j = 0; j < NU; j++) sim_in.u[j] = w[i*(NX+NU)+NX+j];
@@ -325,25 +271,25 @@
                 px0[j] = (x0[j]-w[j]);
             }
             for (int_t j = 0; j < NX; j++) {
-                pq[NN][j] = Q[j*(NX+1)]*(w[NN*(NX+NU)+j]-xref[j]);
+                pq[N][j] = Q[j*(NX+1)]*(w[N*(NX+NU)+j]-xref[j]);
             }
             int status = ocp_qp_condensing_qpoases(&qp_in, &qp_out, &qpoases_args, &qpoases_memory, workspace);
             if (status) {
                 printf("qpOASES returned error status %d\n", status);
                 return -1;
             }
-            for (int_t i = 0; i < NN; i++) {
+            for (int_t i = 0; i < N; i++) {
                 for (int_t j = 0; j < NX; j++) w[i*(NX+NU)+j] += qp_out.x[i][j];
                 for (int_t j = 0; j < NU; j++) w[i*(NX+NU)+NX+j] += qp_out.u[i][j];
             }
-            for (int_t j = 0; j < NX; j++) w[NN*(NX+NU)+j] += qp_out.x[NN][j];
+            for (int_t j = 0; j < NX; j++) w[N*(NX+NU)+j] += qp_out.x[N][j];
         }
         for (int_t i = 0; i < NX; i++) x0[i] = w[NX+NU+i];
-        shift_states(w, x_end, NN);
-        shift_controls(w, u_end, NN);
+        shift_states(w, x_end, N);
+        shift_controls(w, u_end, N);
     }
     #ifdef DEBUG
-    print_states_controls(&w[0], NN);
+    print_states_controls(&w[0], N);
     #endif  // DEBUG
     total_time = acados_toc(&timer);  // in seconds
     printf("Average of %.3f ms per iteration.\n", 1e3*total_time/max_iters);
@@ -354,12 +300,7 @@
     free(sim_out.xn);
     free(sim_out.S_forw);
 
-<<<<<<< HEAD
-    d_free(px0[0]);
-    for (int_t i = 0; i < NN; i++) {
-=======
     for (int_t i = 0; i < N; i++) {
->>>>>>> 8afd3001
         d_free(pA[i]);
         d_free(pB[i]);
         d_free(pb[i]);
@@ -371,9 +312,9 @@
         d_free(ppi[i]);
         d_free(plam[i]);
     }
-    d_free(pq[NN]);
-    d_free(px[NN]);
-    d_free(plam[NN]);
+    d_free(pq[N]);
+    d_free(px[N]);
+    d_free(plam[N]);
 
     free(rk_opts.A_mat);
     free(rk_opts.b_vec);
