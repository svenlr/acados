
/*
 *    This file is part of acados.
 *
 *    acados is free software; you can redistribute it and/or
 *    modify it under the terms of the GNU Lesser General Public
 *    License as published by the Free Software Foundation; either
 *    version 3 of the License, or (at your option) any later version.
 *
 *    acados is distributed in the hope that it will be useful,
 *    but WITHOUT ANY WARRANTY; without even the implied warranty of
 *    MERCHANTABILITY or FITNESS FOR A PARTICULAR PURPOSE.  See the GNU
 *    Lesser General Public License for more details.
 *
 *    You should have received a copy of the GNU Lesser General Public
 *    License along with acados; if not, write to the Free Software Foundation,
 *    Inc., 51 Franklin Street, Fifth Floor, Boston, MA  02110-1301  USA
 *
 */

// #define PLOT_RESULTS

#ifdef PLOT_RESULTS
#define _GNU_SOURCE
#endif  // PLOT_RESULTS

#include <math.h>
#include <stdio.h>
#include <stdlib.h>
// flush denormals to zero
#if defined(TARGET_X64_AVX2) || defined(TARGET_X64_AVX) ||  \
    defined(TARGET_X64_SSE3) || defined(TARGET_X86_ATOM) || \
    defined(TARGET_AMD_SSE3)
#include <xmmintrin.h>  // needed to flush to zero sub-normals with _MM_SET_FLUSH_ZERO_MODE (_MM_FLUSH_ZERO_ON); in the main()
#endif

#include "hpmpc/include/aux_d.h"

#include "acados/ocp_qp/ocp_qp_common.h"
#include "acados/ocp_qp/ocp_qp_hpmpc.h"
#include "acados/sim/sim_erk_integrator.h"
#include "acados/utils/timing.h"
#include "acados/utils/tools.h"
#include "acados/utils/types.h"
#include "examples/c/pendulum_model/pendulum_model.h"

// define IP solver arguments && number of repetitions
#define NREP 1000
#define MAX_IP_ITER 50
#define TOL 1e-8
#define MINSTEP 1e-8

#define NN 50
#define NX 4
#define NU 1
#define NBU 1
#define NBX 0  // TODO(Andrea): adding bounds gives MIN_STEP

#ifdef DEBUG
static void print_states_controls(real_t *w, int_t N) {
    printf("node\tx\t\t\t\t\t\tu\n");
    for (int_t i = 0; i < N; i++) {
        printf("%4d\t%+e %+e %+e %+e\t%+e\n", i, w[i * (NX + NU)],
               w[i * (NX + NU) + 1], w[i * (NX + NU) + 2], w[i * (NX + NU) + 3],
               w[i * (NX + NU) + 4]);
    }
    printf("%4d\t%+e %+e %+e %+e \n", N, w[N * (NX + NU)], w[N * (NX + NU) + 1],
           w[N * (NX + NU) + 2], w[N * (NX + NU) + 3]);
}
#endif  // DEBUG

#ifdef PLOT_RESULTS
// static void plot_states_controls(real_t *w, int_t nx, int_t nu, int_t N,
// real_t T ) {
static void plot_states_controls(real_t *w, real_t T) {
    double t_grid[NN];
    for (int_t i = 0; i < NN; i++) t_grid[i] = i * T;

    FILE *gnuplotPipe, *tempDataFile;
    char *x1_temp_file;
    char *x2_temp_file;
    char *u1_temp_file;
    double x, y;
    int i;
    x1_temp_file = "x1";
    gnuplotPipe = popen("gnuplot -persist", "w");
    if (gnuplotPipe) {
        fprintf(gnuplotPipe, "set multiplot layout 3,1\n");

        // Plot x1
        tempDataFile = fopen(x1_temp_file, "w");
        fprintf(gnuplotPipe, "set grid ytics\n");
        fprintf(gnuplotPipe, "set grid xtics\n");
        fprintf(gnuplotPipe, "set xlabel \"%s\"\n", "time [s]");
        fprintf(gnuplotPipe, "plot \"%s\" with lines lt rgb \"blue\"\n",
                x1_temp_file);
        fflush(gnuplotPipe);
        for (i = 0; i < NN; i++) {
            x = t_grid[i];
            y = w[i * (NX + NU)];
            fprintf(tempDataFile, "%lf %lf\n", x, y);
        }
        fclose(tempDataFile);

        // Plot x2
        x2_temp_file = "x2";
        tempDataFile = fopen(x2_temp_file, "w");
        fprintf(gnuplotPipe, "set grid ytics\n");
        fprintf(gnuplotPipe, "set grid xtics\n");
        fprintf(gnuplotPipe, "set xlabel \"%s\"\n", "time [s]");
        fprintf(gnuplotPipe, "plot \"%s\" with lines lt rgb \"blue\"\n",
                x2_temp_file);
        fflush(gnuplotPipe);
        for (i = 0; i < NN; i++) {
            x = t_grid[i];
            y = w[i * (NX + NU) + 1];
            fprintf(tempDataFile, "%lf %lf\n", x, y);
        }
        fclose(tempDataFile);

        // Plot u1
        u1_temp_file = "u1";
        tempDataFile = fopen(u1_temp_file, "w");
        fprintf(gnuplotPipe, "set grid ytics\n");
        fprintf(gnuplotPipe, "set grid xtics\n");
        fprintf(gnuplotPipe, "set xlabel \"%s\"\n", "time [s]");
        fprintf(gnuplotPipe, "plot \"%s\" with steps lt rgb \"red\" \n",
                u1_temp_file);
        fflush(gnuplotPipe);
        for (i = 0; i < NN; i++) {
            x = t_grid[i];
            y = w[i * (NX + NU) + 4];
            fprintf(tempDataFile, "%lf %lf\n", x, y);
        }
        fclose(tempDataFile);

        printf("Press any key to continue...");
        getchar();
        remove(x1_temp_file);
        remove(x2_temp_file);
        remove(u1_temp_file);

        fprintf(gnuplotPipe, "exit gnuplot\n");
    } else {
        printf("gnuplot not found...");
    }
}
#endif  // PLOT_RESULTS

// static void shift_states(real_t *w, real_t *x_end, int_t N) {
//     for (int_t i = 0; i < N; i++) {
//         for (int_t j = 0; j < NX; j++) w[i*(NX+NU)+j] = w[(i+1)*(NX+NU)+j];
//     }
//     for (int_t j = 0; j < NX; j++) w[N*(NX+NU)+j] = x_end[j];
// }

// static void shift_controls(real_t *w, real_t *u_end, int_t N) {
//     for (int_t i = 0; i < N-1; i++) {
//         for (int_t j = 0; j < NU; j++) w[i*(NX+NU)+NX+j] =
//         w[(i+1)*(NX+NU)+NX+j];
//     }
//     for (int_t j = 0; j < NU; j++) w[(N-1)*(NX+NU)+NX+j] = u_end[j];
// }

// TODO(Andrea): need to fix this stuff below...
extern int d_ip2_res_mpc_hard_work_space_size_bytes_libstr(int N, int *nx,
                                                           int *nu, int *nb,
                                                           int *ng);

extern int d_size_strmat(int m, int n);
extern int d_size_strvec(int m);
// extern FILE *popen(char *command, const char *type);

// Simple SQP example for acados
int main() {
    // Problem data
    int_t N = NN;
    real_t x0[NX] = {0.0, 0.2, 0.0, 0.0};
    real_t w[NN * (NX + NU) + NX] = {0};  // States and controls stacked
    real_t Q[NX * NX] = {0};
    real_t R[NU * NU] = {0};
    real_t xref[NX] = {0};
    real_t uref[NX] = {0};
    int_t max_sqp_iters = 1;
    int_t max_iters = 100;
    // real_t  x_min[NBX]          = {-10, -10, -10, -10};
    real_t x_min[NBX] = {};
    // real_t  x_max[NBX]          = {10, 10, 10, 10};
    real_t x_max[NBX] = {};
    real_t u_min[NBU] = {-10.0};
    real_t u_max[NBU] = {10.0};

    for (int_t i = 0; i < NX; i++) Q[i * (NX + 1)] = 100.0;
    for (int_t i = 0; i < NU; i++) R[i * (NU + 1)] = 0.001;

    // Integrator structs
    real_t T = 0.05;
    sim_in sim_in;
    sim_out sim_out;
    sim_in.nSteps = 10;
    sim_in.step = T / sim_in.nSteps;
    sim_in.vde = &vdeFun;
    sim_in.VDE_forw = &VDE_fun_pendulum;
    sim_in.nx = NX;
    sim_in.nu = NU;

    sim_in.sens_forw = true;
    sim_in.sens_adj = false;
    sim_in.sens_hess = false;
    sim_in.nsens_forw = NX + NU;

    sim_in.x = malloc(sizeof(*sim_in.x) * (NX));
    sim_in.u = malloc(sizeof(*sim_in.u) * (NU));
    sim_in.S_forw = malloc(sizeof(*sim_in.S_forw) * (NX * (NX + NU)));
    for (int_t i = 0; i < NX * (NX + NU); i++) sim_in.S_forw[i] = 0.0;
    for (int_t i = 0; i < NX; i++) sim_in.S_forw[i * (NX + 1)] = 1.0;

    sim_out.xn = malloc(sizeof(*sim_out.xn) * (NX));
    sim_out.S_forw = malloc(sizeof(*sim_out.S_forw) * (NX * (NX + NU)));

    sim_info erk_info;
    sim_out.info = &erk_info;

    sim_RK_opts rk_opts;
    sim_erk_create_arguments(&rk_opts, 4);
    void *erk_work;
    int_t erk_workspace_size =
        sim_erk_calculate_workspace_size(&sim_in, &rk_opts);
    erk_work = (void *)malloc(erk_workspace_size);

    int_t nx[NN + 1] = {0};
    int_t nu[NN + 1] = {0};
    int_t nb[NN + 1] = {0};
    int_t nc[NN + 1] = {0};
    for (int_t i = 0; i < N; i++) {
        nx[i] = NX;
        nu[i] = NU;
    }
    nx[0] = 0;  // x0 is eliminated
    nx[N] = NX;
    nu[N] = 0;

    real_t *pA[N];
    real_t *pB[N];
    real_t *pb[N];
    real_t *pQ[N + 1];
    real_t *pS[N];
    real_t *pR[N];
    real_t *pq[N + 1];
    real_t *pr[N];
    real_t *px[N + 1];
    real_t *pu[N];
    real_t *px0[1];
    int *hidxb[N + 1];
    real_t *pub[N + 1];
    real_t *plb[N + 1];
    real_t *pC[N + 1];
    real_t *pD[N];
    real_t *plg[N + 1];
    real_t *pug[N + 1];

    /************************************************
     * box constraints
     ************************************************/
    int ii, jj;
    nb[0] = NBU;
    for (ii = 1; ii < N; ii++) nb[ii] = NBU + NBX;
    nb[N] = NBX;

    // int *idxb0;
    // int_zeros(&idxb0, nb[0], 1);
    // for (jj = 0; jj < NBX+NBU; jj++ ) idxb0[jj] = jj;
    //
    // int *idxb1;
    // int_zeros(&idxb1, nb[1], 1);
    // for (jj = 0; jj < NBX; jj++ ) idxb1[jj] = jj;
    // for (; jj < NBX+NBU; jj++ ) idxb1[jj] = NX+jj;
    //
    // int *idxbN;
    // int_zeros(&idxbN, nb[N], 1);
    // for (jj = 0; jj < NBX; jj++ ) idxbN[jj] = jj;
    // for (; jj < NBX+NBU; jj++ ) idxbN[jj] = NX+jj;
    //
    // hidxb[0] = idxb0;
    // for (ii = 1; ii < N; ii++ ) hidxb[ii] = idxb1;
    // hidxb[N] = idxbN;

    int *idxb0;  // TODO(Andrea): need to swap these guys in the interface...
    int_zeros(&idxb0, nb[0], 1);
    for (jj = 0; jj < NBU; jj++) idxb0[jj] = jj;

    int *idxb1;
    int_zeros(&idxb1, nb[1], 1);
    for (jj = 0; jj < NBU; jj++) idxb1[jj] = jj;
    for (; jj < NBX + NBU; jj++) idxb1[jj] = NU + jj;

    int *idxbN;
    int_zeros(&idxbN, nb[N], 1);
    // for (jj = 0; jj < NBU; jj++ ) idxbN[jj] = jj;
    for (jj = 0; jj < NBX; jj++) idxbN[jj] = jj;

    hidxb[0] = idxb0;
    for (ii = 1; ii < N; ii++) hidxb[ii] = idxb1;
    hidxb[N] = idxbN;

    d_zeros(&px0[0], nx[0], 1);
    d_zeros(&plb[0], (NBU), 1);
    d_zeros(&pub[0], (NBU), 1);
    for (int_t i = 0; i < N; i++) {
        d_zeros(&pA[i], nx[i + 1], nx[i]);
        d_zeros(&pB[i], nx[i + 1], nu[i]);
        d_zeros(&pb[i], nx[i + 1], 1);
        d_zeros(&pS[i], nu[i], nx[i]);
        d_zeros(&pq[i], nx[i], 1);
        d_zeros(&pr[i], nu[i], 1);
        d_zeros(&px[i], nx[i], 1);
        d_zeros(&pu[i], nu[i], 1);
        d_zeros(&plb[i + 1], (NBU + NBX), 1);
        d_zeros(&pub[i + 1], (NBU + NBX), 1);
    }
    d_zeros(&plb[N], (NBX), 1);
    d_zeros(&pub[N], (NBX), 1);
    d_zeros(&pq[N], nx[N], 1);
    d_zeros(&px[N], nx[N], 1);
    // hidxb[N] = idxbN;

    //    d_print_mat(nx, 1, b, nx);
    //    d_print_mat(nx, 1, b0, nx);

    // then A0 is a matrix of size 0x0
    double *A0;
    d_zeros(&A0, 0, 0);

    int ng = 0;   // 4;  // number of general constraints
    int ngN = 0;  // 4;  // number of general constraints at the last stage

    int ngg[N + 1];
    for (ii = 0; ii < N; ii++) ngg[ii] = ng;
    ngg[N] = ngN;

    /************************************************
     * general constraints
     ************************************************/

    double *C0;
    d_zeros(&C0, 0, NX);
    double *D0;
    d_zeros(&D0, 0, NU);
    double *lg0;
    d_zeros(&lg0, 0, 1);
    double *ug0;
    d_zeros(&ug0, 0, 1);

    double *C;
    d_zeros(&C, 0, NX);
    double *D;
    d_zeros(&D, 0, NU);
    double *lg;
    d_zeros(&lg, 0, 1);
    double *ug;
    d_zeros(&ug, 0, 1);

    double *CN;
    d_zeros(&CN, ngN, NX);
    double *lgN;
    d_zeros(&lgN, ngN, 1);  // force all states to 0 at the last stage
    double *ugN;
    d_zeros(&ugN, ngN, 1);  // force all states to 0 at the last stage

    pC[0] = C0;
    pD[0] = D0;
    plg[0] = lg0;
    pug[0] = ug0;
    real_t *ppi[N];
    real_t *plam[N + 1];

    ii = 0;
    d_zeros(&ppi[ii], nx[ii + 1], 1);
    d_zeros(&plam[ii], 2 * nb[ii] + 2 * nb[ii], 1);
    for (ii = 0; ii < N; ii++) {
        pC[ii] = C;
        pD[ii] = D;
        plg[ii] = lg;
        pug[ii] = ug;
        d_zeros(&ppi[ii], nx[ii + 1], 1);
        d_zeros(&plam[ii], 2 * nb[ii] + 2 * nb[ii], 1);
    }

    d_zeros(&plam[N], 2 * nb[N] + 2 * nb[N], 1);

    pC[N] = CN;
    plg[N] = lgN;
    pug[N] = ugN;

    /************************************************
     * solver arguments
     ************************************************/

    // solver arguments
    ocp_qp_hpmpc_args hpmpc_args;
    hpmpc_args.tol = TOL;
    hpmpc_args.max_iter = MAX_IP_ITER;
    //  hpmpc_args.min_step = MINSTEP;
    hpmpc_args.mu0 = 0.1;
    //  hpmpc_args.sigma_min = 1e-3;
    hpmpc_args.warm_start = 0;
    hpmpc_args.N2 = N;

    /************************************************
     * work space
     ************************************************/

    int work_space_size =
        d_ip2_res_mpc_hard_work_space_size_bytes_libstr(N, nx, nu, nb, ngg);

    // Adding memory for data
    for (int ii = 0; ii < NN; ii++) {
        work_space_size += d_size_strmat(nu[ii] + nx[ii] + 1, nx[ii + 1]);
        work_space_size += d_size_strvec(nx[ii + 1]);
        work_space_size += d_size_strmat(nu[ii] + nx[ii] + 1, nu[ii] + nx[ii]);
        work_space_size += d_size_strvec(nu[ii] + nx[ii]);
        work_space_size += d_size_strmat(nu[ii] + nx[ii] + 1, ngg[ii]);
        work_space_size += d_size_strvec(2 * nb[ii] + 2 * ngg[ii]);
        work_space_size += d_size_strvec(nu[ii] + nx[ii]);
        work_space_size += d_size_strvec(nx[ii + 1]);
        work_space_size += d_size_strvec(2 * nb[ii] + 2 * ngg[ii]);
        work_space_size += d_size_strvec(2 * nb[ii] + 2 * ngg[ii]);
    }

    work_space_size += d_size_strvec(nu[N] + nx[N]);
    work_space_size += d_size_strvec(2 * nb[N] + 2 * ngg[N]);
    work_space_size += d_size_strvec(nu[N] + nx[N]);
    work_space_size += d_size_strvec(2 * nb[N] + 2 * ngg[N]);
    work_space_size += d_size_strvec(2 * nb[N] + 2 * ngg[N]);

    work_space_size += 1000 * sizeof(int);  // TODO(Andrea): need to fix this

    // work_space_size = 500000*sizeof(double)*(N+1);
    void *workspace;

    v_zeros_align(&workspace, work_space_size);

    // Allocate OCP QP variables
    ocp_qp_in qp_in;
    qp_in.N = N;
    ocp_qp_out qp_out;
    qp_in.nx = nx;
    qp_in.nu = nu;
    qp_in.nb = nb;
    qp_in.nc = nc;
    for (int_t i = 0; i < N; i++) {
        pQ[i] = Q;
        pR[i] = R;
    }
    pQ[N] = Q;
    qp_in.Q = (const real_t **)pQ;
    qp_in.S = (const real_t **)pS;
    qp_in.R = (const real_t **)pR;
    qp_in.q = (const real_t **)pq;
    qp_in.r = (const real_t **)pr;
    qp_in.A = (const real_t **)pA;
    qp_in.B = (const real_t **)pB;
    qp_in.b = (const real_t **)pb;
    qp_in.lb = (const real_t **)plb;
    qp_in.ub = (const real_t **)pub;
    qp_in.idxb = (const int_t **)hidxb;
    qp_in.Cx = (const real_t **)pC;
    qp_in.Cu = (const real_t **)pD;
    qp_in.lc = (const real_t **)plg;
    qp_in.uc = (const real_t **)pug;

    qp_out.x = px;
    qp_out.u = pu;
    qp_out.pi = ppi;
    qp_out.lam = plam;

    acados_timer timer;
    real_t total_time = 0;
    acados_tic(&timer);
    for (int_t iter = 0; iter < max_iters; iter++) {
        // printf("\n------ ITERATION %d ------\n", iter);
        for (int_t ii = 0; ii < NX; ii++) w[ii] = x0[ii];
        for (int_t sqp_iter = 0; sqp_iter < max_sqp_iters; sqp_iter++) {
            for (int_t i = 0; i < N; i++) {
                // Pass state and control to integrator
                for (int_t j = 0; j < NX; j++)
                    sim_in.x[j] = w[i * (NX + NU) + j];
                for (int_t j = 0; j < NU; j++)
                    sim_in.u[j] = w[i * (NX + NU) + NX + j];
                sim_erk(&sim_in, &sim_out, &rk_opts, 0, erk_work);
                // Construct QP matrices
                for (int_t j = 0; j < NX; j++) {
                    pq[i][j] =
                        Q[j * (NX + 1)] * (w[i * (NX + NU) + j] - xref[j]);
                }
                for (int_t j = 0; j < NU; j++) {
                    pr[i][j] =
                        R[j * (NU + 1)] * (w[i * (NX + NU) + NX + j] - uref[j]);
                }
                for (int_t j = 0; j < NX; j++) {
                    pb[i][j] = sim_out.xn[j] - w[(i + 1) * (NX + NU) + j];
                    for (int_t k = 0; k < nx[i]; k++)
                        pA[i][j * NX + k] = sim_out.S_forw[j * (NX) + k];
                }
                for (int_t j = 0; j < NU; j++)
                    for (int_t k = 0; k < NX; k++)
                        pB[i][j * NX + k] =
                            sim_out.S_forw[NX * NX + NX * j + k];

                for (int_t j = 0; j < NBX; j++)
                    plb[i][j + NBU] = x_min[j] - w[i * (NX + NU) + j];
                for (int_t j = 0; j < NBX; j++)
                    pub[i][j + NBU] = x_max[j] - w[i * (NX + NU) + j];
                for (int_t j = 0; j < NBU; j++)
                    plb[i][j] = u_min[j] - w[i * (NX + NU) + NX + j];
                for (int_t j = 0; j < NBU; j++)
                    pub[i][j] = u_max[j] - w[i * (NX + NU) + NX + j];
            }

            for (int_t j = 0; j < NBX; j++)
                plb[N][j + NBU] = x_min[j] - w[N * (NX + NU) + j];
            for (int_t j = 0; j < NBX; j++)
                pub[N][j + NBU] = x_max[j] - w[N * (NX + NU) + j];

            for (int_t j = 0; j < NBU; j++)
                plb[0][j] = u_min[j] - w[0 * (NX + NU) + NX + j];
            for (int_t j = 0; j < NBU; j++)
                pub[0][j] = u_max[j] - w[0 * (NX + NU) + NX + j];

            // dgemv_n_3l(NX, NX, pA[0], NX, x0, pb[0]);

            for (int_t j = 0; j < NX; j++) {
                pq[N][j] = Q[j * (NX + 1)] * (w[N * (NX + NU) + j] - xref[j]);
            }
            int status =
                ocp_qp_hpmpc_libstr(&qp_in, &qp_out, &hpmpc_args, workspace);
            // int status = 0;
            // printf("hpmpc_status=%i\n", status);
            if (status == 1) printf("status = ACADOS_MAXITER\n");

            if (status == 2) printf("status = ACADOS_MINSTEP\n");

            // there is no x0 in the first stage
            for (int_t j = 0; j < NU; j++)
                w[0 * (NX + NU) + NX + j] += qp_out.u[0][j];

            for (int_t i = 1; i < N; i++) {
                for (int_t j = 0; j < NX; j++)
                    w[i * (NX + NU) + j] += qp_out.x[i][j];
                for (int_t j = 0; j < NU; j++)
                    w[i * (NX + NU) + NX + j] += qp_out.u[i][j];
            }
            for (int_t j = 0; j < NX; j++)
                w[N * (NX + NU) + j] += qp_out.x[N][j];
        }
        // for (int_t i = 0; i < NX; i++) x0[i] = w[NX+NU+i];
        // shift_states(w, x_end, N);
        // shift_controls(w, u_end, N);
    }
#ifdef DEBUG
    print_states_controls(&w[0], N);
#endif  // DEBUG

#ifdef PLOT_RESULTS
    plot_states_controls(w, T);
#endif  // PLOT_RESULTS

<<<<<<< HEAD
    total_time += acados_toc(&timer);
    printf("Average of %.3f ms per iteration.\n", 1e3*total_time/max_iters);
=======
    total_time += acado_toc(&timer);
    printf("Average of %.3f ms per iteration.\n", 1e3 * total_time / max_iters);
>>>>>>> 2639bdff
    free(workspace);
    return 0;
}<|MERGE_RESOLUTION|>--- conflicted
+++ resolved
@@ -565,13 +565,8 @@
     plot_states_controls(w, T);
 #endif  // PLOT_RESULTS
 
-<<<<<<< HEAD
     total_time += acados_toc(&timer);
     printf("Average of %.3f ms per iteration.\n", 1e3*total_time/max_iters);
-=======
-    total_time += acado_toc(&timer);
-    printf("Average of %.3f ms per iteration.\n", 1e3 * total_time / max_iters);
->>>>>>> 2639bdff
     free(workspace);
     return 0;
 }