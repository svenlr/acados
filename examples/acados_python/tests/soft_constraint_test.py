#
# Copyright 2019 Gianluca Frison, Dimitris Kouzoupis, Robin Verschueren,
# Andrea Zanelli, Niels van Duijkeren, Jonathan Frey, Tommaso Sartor,
# Branimir Novoselnik, Rien Quirynen, Rezart Qelibari, Dang Doan,
# Jonas Koenemann, Yutao Chen, Tobias Schöls, Jonas Schlagenhauf, Moritz Diehl
#
# This file is part of acados.
#
# The 2-Clause BSD License
#
# Redistribution and use in source and binary forms, with or without
# modification, are permitted provided that the following conditions are met:
#
# 1. Redistributions of source code must retain the above copyright notice,
# this list of conditions and the following disclaimer.
#
# 2. Redistributions in binary form must reproduce the above copyright notice,
# this list of conditions and the following disclaimer in the documentation
# and/or other materials provided with the distribution.
#
# THIS SOFTWARE IS PROVIDED BY THE COPYRIGHT HOLDERS AND CONTRIBUTORS "AS IS"
# AND ANY EXPRESS OR IMPLIED WARRANTIES, INCLUDING, BUT NOT LIMITED TO, THE
# IMPLIED WARRANTIES OF MERCHANTABILITY AND FITNESS FOR A PARTICULAR PURPOSE
# ARE DISCLAIMED. IN NO EVENT SHALL THE COPYRIGHT HOLDER OR CONTRIBUTORS BE
# LIABLE FOR ANY DIRECT, INDIRECT, INCIDENTAL, SPECIAL, EXEMPLARY, OR
# CONSEQUENTIAL DAMAGES (INCLUDING, BUT NOT LIMITED TO, PROCUREMENT OF
# SUBSTITUTE GOODS OR SERVICES; LOSS OF USE, DATA, OR PROFITS; OR BUSINESS
# INTERRUPTION) HOWEVER CAUSED AND ON ANY THEORY OF LIABILITY, WHETHER IN
# CONTRACT, STRICT LIABILITY, OR TORT (INCLUDING NEGLIGENCE OR OTHERWISE)
# ARISING IN ANY WAY OUT OF THE USE OF THIS SOFTWARE, EVEN IF ADVISED OF THE
# POSSIBILITY OF SUCH DAMAGE.;
#

import sys
sys.path.insert(0, '../getting_started/common')

from acados_template import AcadosOcp, AcadosOcpSolver, AcadosSimSolver
from export_pendulum_ode_model import export_pendulum_ode_model
from utils import plot_pendulum
import numpy as np
import scipy.linalg

nFormulations = 2
tol = 1E-6

# FORMULATION = 1 # 0 for soft constraints on x - using bounds on x
#                 # 1 for soft constraints on x - using nonlinear constraint h
def run_closed_loop_experiment(FORMULATION):
    # create ocp object to formulate the OCP
    ocp = AcadosOcp()

    # set model
    model = export_pendulum_ode_model()
    ocp.model = model

    Tf = 1.0
    nx = model.x.size()[0]
    nu = model.u.size()[0]
    ny = nx + nu
    ny_e = nx
    N = 20

    # set dimensions
<<<<<<< HEAD
    ocp.dims.ns = nu 
    ocp.dims.N   = N

    if FORMULATION == 0:
        ocp.dims.nsh  = 0
        ocp.dims.nsbx = 1
    elif FORMULATION == 1:
        ocp.dims.nsh  = 1
        ocp.dims.nsbx = 0
=======
    # NOTE: all dimensions but N ar detected
    ocp.dims.N = N
>>>>>>> 279724b6

    # set cost module
    ocp.cost.cost_type = 'LINEAR_LS'
    ocp.cost.cost_type_e = 'LINEAR_LS'

    Q = 2*np.diag([1e3, 1e3, 1e-2, 1e-2])
    R = 2*np.diag([1e-2])

    ocp.cost.W = scipy.linalg.block_diag(Q, R)

    ocp.cost.Vx = np.zeros((ny, nx))
    ocp.cost.Vx[:nx,:nx] = np.eye(nx)

    Vu = np.zeros((ny, nu))
    Vu[4,0] = 1.0
    ocp.cost.Vu = Vu

    ocp.cost.Vx_e = np.eye(nx)
    ocp.cost.W_e = Q

    ocp.cost.yref  = np.zeros((ny, ))
    ocp.cost.yref_e = np.zeros((ny_e, ))

    ocp.cost.zl = 2000*np.ones((1,))
    ocp.cost.Zl = 1*np.ones((1,))
    ocp.cost.zu = 2000*np.ones((1,))
    ocp.cost.Zu = 1*np.ones((1,))

    # set constraints
    Fmax = 80
    vmax = 5

    x0 = np.array([0.0, np.pi, 0.0, 0.0])
    ocp.constraints.x0 = x0

    # bound on u
    ocp.constraints.lbu = np.array([-Fmax])
    ocp.constraints.ubu = np.array([+Fmax])
    ocp.constraints.idxbu = np.array([0])
    if FORMULATION == 0:
        # soft bound on x
        ocp.constraints.lbx = np.array([-vmax])
        ocp.constraints.ubx = np.array([+vmax])
        ocp.constraints.idxbx = np.array([2]) # v is x[2]
        # indices of slacked constraints within bx
        ocp.constraints.idxsbx = np.array([0])

    elif FORMULATION == 1:
        # soft bound on x, using constraint h
        v1 = ocp.model.x[2]
        ocp.model.con_h_expr = v1

        ocp.constraints.lh = np.array([-vmax])
        ocp.constraints.uh = np.array([+vmax])
        # indices of slacked constraints within h
        ocp.constraints.idxsh = np.array([0])

    # set options
    ocp.solver_options.qp_solver = 'PARTIAL_CONDENSING_HPIPM'
    ocp.solver_options.hessian_approx = 'GAUSS_NEWTON'
    ocp.solver_options.integrator_type = 'ERK'
    ocp.solver_options.tf = Tf
    ocp.solver_options.nlp_solver_type = 'SQP'

    json_filename = 'pendulum_soft_constraints.json'
    acados_ocp_solver = AcadosOcpSolver(ocp, json_file = json_filename)
    acados_integrator = AcadosSimSolver(ocp, json_file = json_filename)

    # closed loop
    Nsim = 20
    simX = np.ndarray((Nsim+1, nx))
    simU = np.ndarray((Nsim, nu))
    xcurrent = x0

    for i in range(Nsim):
        simX[i,:] = xcurrent

        # solve ocp
        acados_ocp_solver.set(0, "lbx", xcurrent)
        acados_ocp_solver.set(0, "ubx", xcurrent)

        status = acados_ocp_solver.solve()
        if status != 0:
            raise Exception('acados acados_ocp_solver returned status {}. Exiting.'.format(status))

        simU[i,:] = acados_ocp_solver.get(0, "u")

        # simulate system
        acados_integrator.set("x", xcurrent)
        acados_integrator.set("u", simU[i,:])

        status = acados_integrator.solve()
        if status != 0:
            raise Exception('acados integrator returned status {}. Exiting.'.format(status))

        # update state
        xcurrent = acados_integrator.get("x")

    simX[Nsim,:] = xcurrent

    # get slack values at stage 1
    sl = acados_ocp_solver.get(1, "sl")
    su = acados_ocp_solver.get(1, "su")
    print("sl", sl, "su", su)

    # plot results
    plot_pendulum(np.linspace(0, Tf, N+1), Fmax, simU, simX, latexify=False)

    # store results
    np.savetxt('test_results/simX_soft_formulation_' + str(FORMULATION), simX)
    np.savetxt('test_results/simU_soft_formulation_' + str(FORMULATION), simU)

    print("soft constraint example: ran formulation", FORMULATION, "successfully.")

if __name__ == "__main__":

    for i in range(nFormulations):
        run_closed_loop_experiment(i)

    simX_ref = np.loadtxt('test_results/simX_soft_formulation_' + str(0))
    simU_ref = np.loadtxt('test_results/simU_soft_formulation_' + str(0))
    for i in range(1, nFormulations):
        simX = np.loadtxt('test_results/simX_soft_formulation_' + str(i))
        simU = np.loadtxt('test_results/simU_soft_formulation_' + str(i))

        error_x = np.linalg.norm(simX_ref - simX)
        error_u = np.linalg.norm(simU_ref - simU)

        error_xu = max([error_x, error_u])

        if error_xu > tol:
            raise Exception("soft constraint example: formulations should return same solution up to" + str(tol))
        else:
            print("soft constraint example: formulation", i, " solution deviates from reference by", error_xu, ".")

    print("soft constraint example: SUCCESS, got same solutions for equivalent formulations up to tolerance %1.e." %(tol))
<|MERGE_RESOLUTION|>--- conflicted
+++ resolved
@@ -61,20 +61,8 @@
     N = 20
 
     # set dimensions
-<<<<<<< HEAD
-    ocp.dims.ns = nu 
-    ocp.dims.N   = N
-
-    if FORMULATION == 0:
-        ocp.dims.nsh  = 0
-        ocp.dims.nsbx = 1
-    elif FORMULATION == 1:
-        ocp.dims.nsh  = 1
-        ocp.dims.nsbx = 0
-=======
     # NOTE: all dimensions but N ar detected
     ocp.dims.N = N
->>>>>>> 279724b6
 
     # set cost module
     ocp.cost.cost_type = 'LINEAR_LS'
