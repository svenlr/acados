--- conflicted
+++ resolved
@@ -269,35 +269,7 @@
         exit(1);
     }
 }
-<<<<<<< HEAD
-=======
-
-
-void ocp_nlp_sqp_rti_opts_set(void *config_, void *opts_, const char *field, const void* value)
-{
-    ocp_nlp_sqp_rti_opts *opts = (ocp_nlp_sqp_rti_opts *) opts_;
-    ocp_nlp_solver_config *config = config_;
-    if (!strcmp(field, "maxIter"))
-    {
-        ocp_nlp_sqp_rti_opts_set_maxIter(config_, opts_, value);
-    }
-    else
-    {
-        config->qp_solver->opts_set(config->qp_solver, opts->qp_solver_opts, field, value);
-    }
-}
-
-int ocp_nlp_sqp_rti_dyanimcs_opts_set(void *config_, void *opts_, int stage,
-                                     const char *field, void *value)
-{
-    ocp_nlp_solver_config *config = config_;
-    ocp_nlp_sqp_rti_opts *opts = opts_;
-    ocp_nlp_dynamics_config *dyn_config = config->dynamics[stage];
->>>>>>> 254ecc84
-
-    return dyn_config->opts_set(dyn_config, opts->dynamics[stage], field, value);
-
-}
+
 
 void ocp_nlp_sqp_rti_opts_set(void *config_, void *opts_, const char *field, const void* value)
 {
@@ -1194,9 +1166,6 @@
     // extract dims
     int N = dims->N;
     int status = ACADOS_SUCCESS;
-<<<<<<< HEAD
-    for (int ii = 0; ii < N; ii++)
-=======
 
     int ii;
 
@@ -1209,7 +1178,6 @@
 
     // precompute
     for (ii = 0; ii < N; ii++)
->>>>>>> 254ecc84
     {
         config->dynamics[ii]->model_set_T(nlp_in->Ts[ii], nlp_in->dynamics[ii]);
         status = config->dynamics[ii]->precompute(config->dynamics[ii], dims->dynamics[ii],
