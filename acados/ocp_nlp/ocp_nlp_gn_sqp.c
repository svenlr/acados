--- conflicted
+++ resolved
@@ -152,7 +152,6 @@
 
         // Update bounds:
         for (int_t j = 0; j < nlp->nb[i]; j++) {
-<<<<<<< HEAD
 #ifdef FLIP_BOUNDS
             if (nlp->idxb[i][j] < nu[i]) {
                 qp_lb[i][j] = nlp->lb[i][j] - w[w_idx + nx[i] + nlp->idxb[i][j]];
@@ -164,12 +163,7 @@
 #else
             qp_lb[i][j] = nlp->lb[i][j] - w[w_idx+nlp->idxb[i][j]];
             qp_ub[i][j] = nlp->ub[i][j] - w[w_idx+nlp->idxb[i][j]];
-#endif
-=======
-			qp_lb[i][j] = nlp->lb[i][j] - w[w_idx + nlp->idxb[i][j]];
-			qp_ub[i][j] = nlp->ub[i][j] - w[w_idx + nlp->idxb[i][j]];
->>>>>>> fb55f8ec
-        }
+#endif        }
 
         // Update gradients
         // TODO(rien): only for diagonal Q, R matrices atm
@@ -189,7 +183,6 @@
     }
 
     for (int_t j = 0; j < nlp->nb[N]; j++) {
-<<<<<<< HEAD
 #ifdef FLIP_BOUNDS
         if (nlp->idxb[N][j] < nu[N]) {
             qp_lb[N][j] = nlp->lb[N][j] - w[w_idx + nx[N] + nlp->idxb[N][j]];
@@ -202,10 +195,6 @@
         qp_lb[N][j] = nlp->lb[N][j] - w[w_idx+nlp->idxb[N][j]];
         qp_ub[N][j] = nlp->ub[N][j] - w[w_idx+nlp->idxb[N][j]];
 #endif
-=======
-		qp_lb[N][j] = nlp->lb[N][j] - w[w_idx + nlp->idxb[N][j]];
-		qp_ub[N][j] = nlp->ub[N][j] - w[w_idx + nlp->idxb[N][j]];
->>>>>>> fb55f8ec
     }
 
     for (int_t j = 0; j < nx[N]; j++)
