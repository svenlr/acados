/*
 *    This file is part of acados.
 *
 *    acados is free software; you can redistribute it and/or
 *    modify it under the terms of the GNU Lesser General Public
 *    License as published by the Free Software Foundation; either
 *    version 3 of the License, or (at your option) any later version.
 *
 *    acados is distributed in the hope that it will be useful,
 *    but WITHOUT ANY WARRANTY; without even the implied warranty of
 *    MERCHANTABILITY or FITNESS FOR A PARTICULAR PURPOSE.  See the GNU
 *    Lesser General Public License for more details.
 *
 *    You should have received a copy of the GNU Lesser General Public
 *    License along with acados; if not, write to the Free Software Foundation,
 *    Inc., 51 Franklin Street, Fifth Floor, Boston, MA  02110-1301  USA
 *
 */

/// \addtogroup ocp_nlp
/// @{
/// \addtogroup ocp_nlp_cost ocp_nlp_cost
/// @{
/// \addtogroup ocp_nlp_cost_ls ocp_nlp_cost_ls
/// \brief This module implements linear-least squares costs of the form
/// \f$\min_{x,u,z} \| V_x x + V_u u + V_z z - y_{\text{ref}}\|_W^2\f$.
/// @{



#ifndef ACADOS_OCP_NLP_OCP_NLP_COST_LS_H_
#define ACADOS_OCP_NLP_OCP_NLP_COST_LS_H_

#ifdef __cplusplus
extern "C" {
#endif

// blasfeo
#include "blasfeo/include/blasfeo_common.h"

// acados
#include "acados/ocp_nlp/ocp_nlp_cost_common.h"
#include "acados/utils/external_function_generic.h"
#include "acados/utils/types.h"


////////////////////////////////////////////////////////////////////////////////
//                                     dims                                   //
////////////////////////////////////////////////////////////////////////////////

typedef struct
{
    int nx;  // number of states
    int nz;  // number of algebraic variables
    int nu;  // number of inputs
    int ny;  // number of outputs
    int ns;  // number of slacks
} ocp_nlp_cost_ls_dims;


///  Calculate the size of the ocp_nlp_cost_ls_dims struct
///
///  \param[in] config_ structure containing configuration of ocp_nlp_cost 
///  module
///  \param[out] []
///  \return \c size of ocp_nlp_dims struct 
int ocp_nlp_cost_ls_dims_calculate_size(void *config);


///  Assign memory pointed to by raw_memory to ocp_nlp-cost_ls dims struct 
///
///  \param[in] config_ structure containing configuration of ocp_nlp_cost 
///  module
///  \param[in] raw_memory pointer to memory location  
///  \param[out] []
///  \return dims
void *ocp_nlp_cost_ls_dims_assign(void *config, void *raw_memory);
<<<<<<< HEAD
//
void ocp_nlp_cost_ls_dims_initialize(void *config, void *dims, int nx,
        int nu, int ny, int ns, int nz);
=======


///  Initialize the dimensions struct of the 
///  ocp_nlp-cost_ls component    
///
///  \param[in] config_ structure containing configuration ocp_nlp-cost_ls component 
///  \param[in] nx_ number of states 
///  \param[in] nu number of inputs
///  \param[in] ny number of residuals 
///  \param[in] ns number of slacks
///  \param[out] dims
///  \return size 
void ocp_nlp_cost_ls_dims_initialize(void *config, void *dims, int nx, int nu, int ny, int ns);

>>>>>>> c19e8af0
//
void ocp_nlp_cost_ls_dims_set(void *config_, void *dims_, const char *field, int* value);


////////////////////////////////////////////////////////////////////////////////
//                                     model                                  //
////////////////////////////////////////////////////////////////////////////////


/// structure containing the data describing the linear least-square cost 
typedef struct
{
    // slack penalty has the form z^T * s + .5 * s^T * Z * s
<<<<<<< HEAD
    struct blasfeo_dmat Cyt;            // output matrix: Cy * [x, u] = y; in transposed form
    struct blasfeo_dmat Vz;             // Vz in ls cost Vx*x + Vu*u + Vz*z
    struct blasfeo_dmat W;              // ls norm corresponding to this matrix
    struct blasfeo_dvec y_ref;          // yref
    struct blasfeo_dvec Z;              // diagonal Hessian of slacks as vector (lower and upper)
    struct blasfeo_dvec z;              // gradient of slacks as vector (lower and upper)
=======
    struct blasfeo_dmat Cyt;            ///< output matrix: Cy * [x, u] = y; in transposed form
    struct blasfeo_dmat W;              ///< ls norm corresponding to this matrix
    struct blasfeo_dvec y_ref;          ///< yref
    struct blasfeo_dvec Z;              ///< diagonal Hessian of slacks as vector (lower and upper)
    struct blasfeo_dvec z;              ///< gradient of slacks as vector (lower and upper)
>>>>>>> c19e8af0
	double scaling;
} ocp_nlp_cost_ls_model;

//
int ocp_nlp_cost_ls_model_calculate_size(void *config, void *dims);
//
void *ocp_nlp_cost_ls_model_assign(void *config, void *dims, void *raw_memory);
//
int ocp_nlp_cost_ls_model_set(void *config_, void *dims_, void *model_,
                              const char *field, void *value_);



////////////////////////////////////////////////////////////////////////////////
//                                   options                                  //
////////////////////////////////////////////////////////////////////////////////



typedef struct
{
    int dummy; // struct can't be void
} ocp_nlp_cost_ls_opts;

//
int ocp_nlp_cost_ls_opts_calculate_size(void *config, void *dims);
//
void *ocp_nlp_cost_ls_opts_assign(void *config, void *dims, void *raw_memory);
//
void ocp_nlp_cost_ls_opts_initialize_default(void *config, void *dims, void *opts);
//
void ocp_nlp_cost_ls_opts_update(void *config, void *dims, void *opts);



////////////////////////////////////////////////////////////////////////////////
//                                     memory                                 //
////////////////////////////////////////////////////////////////////////////////



/// structure containing the memory associated with cost_ls component 
/// of the ocp_nlp module
typedef struct
{
<<<<<<< HEAD
    struct blasfeo_dmat hess;           // hessian of cost function
    struct blasfeo_dmat W_chol;         // cholesky factor of weight matrix
    struct blasfeo_dvec res;            // ls residual r(x)
    struct blasfeo_dvec grad;           // gradient of cost function
    struct blasfeo_dvec *ux;            // pointer to ux in nlp_out
    struct blasfeo_dvec *z;             // pointer to z in sim_out
    struct blasfeo_dmat *dzdxu_tran;    // pointer to sensitivity of a wrt ux in sim_out
    struct blasfeo_dmat *RSQrq;         // pointer to RSQrq in qp_in
    struct blasfeo_dvec *Z;             // pointer to Z in qp_in
=======
    struct blasfeo_dmat hess;    ///< hessian of cost function
    struct blasfeo_dmat W_chol;  ///< cholesky factor of weight matrix
    struct blasfeo_dvec res;     ///< ls residual r(x)
    struct blasfeo_dvec grad;    ///< gradient of cost function
    struct blasfeo_dvec *ux;     ///< pointer to ux in nlp_out
    struct blasfeo_dmat *RSQrq;  ///< pointer to RSQrq in qp_in
    struct blasfeo_dvec *Z;      ///< pointer to Z in qp_in
>>>>>>> c19e8af0
} ocp_nlp_cost_ls_memory;

//
int ocp_nlp_cost_ls_memory_calculate_size(void *config, void *dims, void *opts);
//
void *ocp_nlp_cost_ls_memory_assign(void *config, void *dims, void *opts, void *raw_memory);
//
struct blasfeo_dvec *ocp_nlp_cost_ls_memory_get_grad_ptr(void *memory_);
//
void ocp_nlp_cost_ls_memory_set_RSQrq_ptr(struct blasfeo_dmat *RSQrq, void *memory);
//
void ocp_nlp_cost_ls_memory_set_Z_ptr(struct blasfeo_dvec *Z, void *memory);
//
void ocp_nlp_cost_ls_memory_set_ux_ptr(struct blasfeo_dvec *ux, void *memory_);
<<<<<<< HEAD
//
void ocp_nlp_cost_ls_memory_set_z_ptr(struct blasfeo_dvec *z, void *memory_);
//
void ocp_nlp_cost_ls_memory_set_dzdxu_tran_ptr(struct blasfeo_dvec *dzdxu_tran, void *memory_);
/************************************************
 * workspace
 ************************************************/
=======



////////////////////////////////////////////////////////////////////////////////
//                                 workspace                                  //
////////////////////////////////////////////////////////////////////////////////


>>>>>>> c19e8af0

typedef struct
{
    struct blasfeo_dmat tmp_nv_ny;   // temporary matrix of dimensions nv, ny
    struct blasfeo_dmat Cyt_tilde;   // updated Cyt (after z elimination)
    struct blasfeo_dmat dzdux_tran;  // derivatives of z wrt u and x (tran)
    struct blasfeo_dvec tmp_ny;      // temporary vector of dimension ny
    struct blasfeo_dvec tmp_nz;      // temporary vector of dimension nz
    struct blasfeo_dvec y_ref_tilde; // updated y_ref (after z elimination)
} ocp_nlp_cost_ls_workspace;

//
int ocp_nlp_cost_ls_workspace_calculate_size(void *config, void *dims, void *opts);



////////////////////////////////////////////////////////////////////////////////
//                                 functions                                  //
////////////////////////////////////////////////////////////////////////////////



//
void ocp_nlp_cost_ls_config_initialize_default(void *config);
//
void ocp_nlp_cost_ls_initialize(void *config_, void *dims, void *model_, void *opts_, void *mem_,
                                void *work_);
//
void ocp_nlp_cost_ls_update_qp_matrices(void *config_, void *dims, void *model_, void *opts_,
                                        void *memory_, void *work_);

#ifdef __cplusplus
} /* extern "C" */
#endif

#endif  // ACADOS_OCP_NLP_OCP_NLP_COST_LS_H_
/// @}
/// @}
/// @}<|MERGE_RESOLUTION|>--- conflicted
+++ resolved
@@ -75,11 +75,6 @@
 ///  \param[out] []
 ///  \return dims
 void *ocp_nlp_cost_ls_dims_assign(void *config, void *raw_memory);
-<<<<<<< HEAD
-//
-void ocp_nlp_cost_ls_dims_initialize(void *config, void *dims, int nx,
-        int nu, int ny, int ns, int nz);
-=======
 
 
 ///  Initialize the dimensions struct of the 
@@ -92,9 +87,9 @@
 ///  \param[in] ns number of slacks
 ///  \param[out] dims
 ///  \return size 
-void ocp_nlp_cost_ls_dims_initialize(void *config, void *dims, int nx, int nu, int ny, int ns);
-
->>>>>>> c19e8af0
+void ocp_nlp_cost_ls_dims_initialize(void *config, void *dims, int nx,
+        int nu, int ny, int ns, int nz);
+
 //
 void ocp_nlp_cost_ls_dims_set(void *config_, void *dims_, const char *field, int* value);
 
@@ -108,20 +103,12 @@
 typedef struct
 {
     // slack penalty has the form z^T * s + .5 * s^T * Z * s
-<<<<<<< HEAD
-    struct blasfeo_dmat Cyt;            // output matrix: Cy * [x, u] = y; in transposed form
-    struct blasfeo_dmat Vz;             // Vz in ls cost Vx*x + Vu*u + Vz*z
-    struct blasfeo_dmat W;              // ls norm corresponding to this matrix
-    struct blasfeo_dvec y_ref;          // yref
-    struct blasfeo_dvec Z;              // diagonal Hessian of slacks as vector (lower and upper)
-    struct blasfeo_dvec z;              // gradient of slacks as vector (lower and upper)
-=======
     struct blasfeo_dmat Cyt;            ///< output matrix: Cy * [x, u] = y; in transposed form
+    struct blasfeo_dmat Vz;             ///< Vz in ls cost Vx*x + Vu*u + Vz*z
     struct blasfeo_dmat W;              ///< ls norm corresponding to this matrix
     struct blasfeo_dvec y_ref;          ///< yref
     struct blasfeo_dvec Z;              ///< diagonal Hessian of slacks as vector (lower and upper)
     struct blasfeo_dvec z;              ///< gradient of slacks as vector (lower and upper)
->>>>>>> c19e8af0
 	double scaling;
 } ocp_nlp_cost_ls_model;
 
@@ -167,25 +154,15 @@
 /// of the ocp_nlp module
 typedef struct
 {
-<<<<<<< HEAD
-    struct blasfeo_dmat hess;           // hessian of cost function
-    struct blasfeo_dmat W_chol;         // cholesky factor of weight matrix
-    struct blasfeo_dvec res;            // ls residual r(x)
-    struct blasfeo_dvec grad;           // gradient of cost function
-    struct blasfeo_dvec *ux;            // pointer to ux in nlp_out
-    struct blasfeo_dvec *z;             // pointer to z in sim_out
-    struct blasfeo_dmat *dzdxu_tran;    // pointer to sensitivity of a wrt ux in sim_out
-    struct blasfeo_dmat *RSQrq;         // pointer to RSQrq in qp_in
-    struct blasfeo_dvec *Z;             // pointer to Z in qp_in
-=======
-    struct blasfeo_dmat hess;    ///< hessian of cost function
-    struct blasfeo_dmat W_chol;  ///< cholesky factor of weight matrix
-    struct blasfeo_dvec res;     ///< ls residual r(x)
-    struct blasfeo_dvec grad;    ///< gradient of cost function
-    struct blasfeo_dvec *ux;     ///< pointer to ux in nlp_out
-    struct blasfeo_dmat *RSQrq;  ///< pointer to RSQrq in qp_in
-    struct blasfeo_dvec *Z;      ///< pointer to Z in qp_in
->>>>>>> c19e8af0
+    struct blasfeo_dmat hess;           ///< hessian of cost function
+    struct blasfeo_dmat W_chol;         ///< cholesky factor of weight matrix
+    struct blasfeo_dvec res;            ///< ls residual r(x)
+    struct blasfeo_dvec grad;           ///< gradient of cost function
+    struct blasfeo_dvec *ux;            ///< pointer to ux in nlp_out
+    struct blasfeo_dvec *z;             ///< pointer to z in sim_out
+    struct blasfeo_dmat *dzdxu_tran;    ///< pointer to sensitivity of a wrt ux in sim_out
+    struct blasfeo_dmat *RSQrq;         ///< pointer to RSQrq in qp_in
+    struct blasfeo_dvec *Z;             ///< pointer to Z in qp_in
 } ocp_nlp_cost_ls_memory;
 
 //
@@ -200,15 +177,10 @@
 void ocp_nlp_cost_ls_memory_set_Z_ptr(struct blasfeo_dvec *Z, void *memory);
 //
 void ocp_nlp_cost_ls_memory_set_ux_ptr(struct blasfeo_dvec *ux, void *memory_);
-<<<<<<< HEAD
 //
 void ocp_nlp_cost_ls_memory_set_z_ptr(struct blasfeo_dvec *z, void *memory_);
 //
 void ocp_nlp_cost_ls_memory_set_dzdxu_tran_ptr(struct blasfeo_dvec *dzdxu_tran, void *memory_);
-/************************************************
- * workspace
- ************************************************/
-=======
 
 
 
@@ -217,7 +189,6 @@
 ////////////////////////////////////////////////////////////////////////////////
 
 
->>>>>>> c19e8af0
 
 typedef struct
 {
