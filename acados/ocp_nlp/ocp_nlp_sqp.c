/*
 *    This file is part of acados.
 *
 *    acados is free software; you can redistribute it and/or
 *    modify it under the terms of the GNU Lesser General Public
 *    License as published by the Free Software Foundation; either
 *    version 3 of the License, or (at your option) any later version.
 *
 *    acados is distributed in the hope that it will be useful,
 *    but WITHOUT ANY WARRANTY; without even the implied warranty of
 *    MERCHANTABILITY or FITNESS FOR A PARTICULAR PURPOSE.  See the GNU
 *    Lesser General Public License for more details.
 *
 *    You should have received a copy of the GNU Lesser General Public
 *    License along with acados; if not, write to the Free Software Foundation,
 *    Inc., 51 Franklin Street, Fifth Floor, Boston, MA  02110-1301  USA
 *
 */

#include "acados/ocp_nlp/ocp_nlp_sqp.h"

// external
#include <assert.h>
#include <math.h>
#include <stdio.h>
#include <stdlib.h>
#if defined(ACADOS_WITH_OPENMP)
#include <omp.h>
#endif

// blasfeo
#include "blasfeo/include/blasfeo_d_aux.h"
#include "blasfeo/include/blasfeo_d_aux_ext_dep.h"
#include "blasfeo/include/blasfeo_d_blas.h"
// acados
#include "acados/ocp_nlp/ocp_nlp_common.h"
#include "acados/ocp_nlp/ocp_nlp_reg_common.h"
#include "acados/ocp_nlp/ocp_nlp_reg_conv.h"
#include "acados/ocp_qp/ocp_qp_common.h"
#include "acados/sim/sim_common.h"
#include "acados/utils/math.h"
#include "acados/utils/mem.h"
#include "acados/utils/print.h"
#include "acados/utils/timing.h"
#include "acados/utils/types.h"



/************************************************
 * options
 ************************************************/

int ocp_nlp_sqp_opts_calculate_size(void *config_, void *dims_)
{
    ocp_nlp_dims *dims = dims_;
    ocp_nlp_solver_config *config = config_;

    ocp_qp_xcond_solver_config *qp_solver = config->qp_solver;
    ocp_nlp_dynamics_config **dynamics = config->dynamics;
    ocp_nlp_cost_config **cost = config->cost;
    ocp_nlp_constraints_config **constraints = config->constraints;

    int N = dims->N;

    int size = 0;

    size += sizeof(ocp_nlp_sqp_opts);

    size += qp_solver->opts_calculate_size(qp_solver, dims->qp_solver);

    if (config->regularization != NULL)
        size += config->regularization->opts_calculate_size();

    // dynamics
    size += N * sizeof(void *);
    for (int ii = 0; ii < N; ii++)
    {
        size += dynamics[ii]->opts_calculate_size(dynamics[ii], dims->dynamics[ii]);
    }

    // cost
    size += (N + 1) * sizeof(void *);
    for (int ii = 0; ii <= N; ii++)
    {
        size += cost[ii]->opts_calculate_size(cost[ii], dims->cost[ii]);
    }

    // constraints
    size += (N + 1) * sizeof(void *);
    for (int ii = 0; ii <= N; ii++)
    {
        size += constraints[ii]->opts_calculate_size(constraints[ii], dims->constraints[ii]);
    }

    return size;
}



void *ocp_nlp_sqp_opts_assign(void *config_, void *dims_, void *raw_memory)
{
    ocp_nlp_dims *dims = dims_;
    ocp_nlp_solver_config *config = config_;

    ocp_qp_xcond_solver_config *qp_solver = config->qp_solver;
    ocp_nlp_dynamics_config **dynamics = config->dynamics;
    ocp_nlp_cost_config **cost = config->cost;
    ocp_nlp_constraints_config **constraints = config->constraints;

    int N = dims->N;

    char *c_ptr = (char *) raw_memory;

    ocp_nlp_sqp_opts *opts = (ocp_nlp_sqp_opts *) c_ptr;
    c_ptr += sizeof(ocp_nlp_sqp_opts);

    opts->qp_solver_opts = qp_solver->opts_assign(qp_solver, dims->qp_solver, c_ptr);
    c_ptr += qp_solver->opts_calculate_size(qp_solver, dims->qp_solver);

    if (config->regularization != NULL)
    {
        opts->reg_opts = config->regularization->opts_assign(c_ptr);
        c_ptr += config->regularization->opts_calculate_size();
    }

    // dynamics
    opts->dynamics = (void **) c_ptr;
    c_ptr += N * sizeof(void *);
    for (int ii = 0; ii < N; ii++)
    {
        opts->dynamics[ii] = dynamics[ii]->opts_assign(dynamics[ii], dims->dynamics[ii], c_ptr);
        c_ptr += dynamics[ii]->opts_calculate_size(dynamics[ii], dims->dynamics[ii]);
    }

    // cost
    opts->cost = (void **) c_ptr;
    c_ptr += (N + 1) * sizeof(void *);
    for (int ii = 0; ii <= N; ii++)
    {
        opts->cost[ii] = cost[ii]->opts_assign(cost[ii], dims->cost[ii], c_ptr);
        c_ptr += cost[ii]->opts_calculate_size(cost[ii], dims->cost[ii]);
    }

    // constraints
    opts->constraints = (void **) c_ptr;
    c_ptr += (N + 1) * sizeof(void *);
    for (int ii = 0; ii <= N; ii++)
    {
        opts->constraints[ii] =
            constraints[ii]->opts_assign(constraints[ii], dims->constraints[ii], c_ptr);
        c_ptr += constraints[ii]->opts_calculate_size(constraints[ii], dims->constraints[ii]);
    }

    assert((char *) raw_memory + ocp_nlp_sqp_opts_calculate_size(config, dims) >= c_ptr);

    return opts;
}



void ocp_nlp_sqp_opts_initialize_default(void *config_, void *dims_, void *opts_)
{
    ocp_nlp_dims *dims = dims_;
    ocp_nlp_solver_config *config = config_;
    ocp_nlp_sqp_opts *opts = opts_;

    ocp_qp_xcond_solver_config *qp_solver = config->qp_solver;
    ocp_nlp_dynamics_config **dynamics = config->dynamics;
    ocp_nlp_cost_config **cost = config->cost;
    ocp_nlp_constraints_config **constraints = config->constraints;

    int ii;

    int N = dims->N;

    // SQP opts

    opts->maxIter = 20;
    opts->min_res_g = 1e-8;
    opts->min_res_b = 1e-8;
    opts->min_res_d = 1e-8;
    opts->min_res_m = 1e-8;

    opts->reuse_workspace = 1;
    opts->num_threads = 4;

    // submodules opts

    qp_solver->opts_initialize_default(qp_solver, dims->qp_solver, opts->qp_solver_opts);

    if (config->regularization != NULL)
    {
        opts->reg_opts->delta = 1e-4;
        opts->reg_opts->gamma = 0.0;
    }

    // dynamics
    for (ii = 0; ii < N; ii++)
    {
        dynamics[ii]->opts_initialize_default(dynamics[ii], dims->dynamics[ii], opts->dynamics[ii]);
    }

    // cost
    for (ii = 0; ii <= N; ii++)
    {
        cost[ii]->opts_initialize_default(cost[ii], dims->cost[ii], opts->cost[ii]);
    }

    // constraints
    for (ii = 0; ii <= N; ii++)
    {
        constraints[ii]->opts_initialize_default(constraints[ii], dims->constraints[ii],
                                                 opts->constraints[ii]);
    }

    return;
}



void ocp_nlp_sqp_opts_update(void *config_, void *dims_, void *opts_)
{
    ocp_nlp_dims *dims = dims_;
    ocp_nlp_solver_config *config = config_;
    ocp_nlp_sqp_opts *opts = opts_;

    ocp_qp_xcond_solver_config *qp_solver = config->qp_solver;
    ocp_nlp_dynamics_config **dynamics = config->dynamics;
    ocp_nlp_cost_config **cost = config->cost;
    ocp_nlp_constraints_config **constraints = config->constraints;

    int ii;

    int N = dims->N;

    qp_solver->opts_update(qp_solver, dims->qp_solver, opts->qp_solver_opts);

    // dynamics
    for (ii = 0; ii < N; ii++)
    {
        dynamics[ii]->opts_update(dynamics[ii], dims->dynamics[ii], opts->dynamics[ii]);
    }

    // cost
    for (ii = 0; ii <= N; ii++)
    {
        cost[ii]->opts_update(cost[ii], dims->cost[ii], opts->cost[ii]);
    }

    // constraints
    for (ii = 0; ii <= N; ii++)
    {
        constraints[ii]->opts_update(constraints[ii], dims->constraints[ii], opts->constraints[ii]);
    }

    return;
}



/************************************************
 * memory
 ************************************************/

int ocp_nlp_sqp_memory_calculate_size(void *config_, void *dims_, void *opts_)
{
    ocp_nlp_dims *dims = dims_;
    ocp_nlp_solver_config *config = config_;
    ocp_nlp_sqp_opts *opts = opts_;

    ocp_qp_xcond_solver_config *qp_solver = config->qp_solver;
    ocp_nlp_dynamics_config **dynamics = config->dynamics;
    ocp_nlp_cost_config **cost = config->cost;
    ocp_nlp_constraints_config **constraints = config->constraints;

    // extract dims
    int N = dims->N;
    // ocp_nlp_cost_dims **cost_dims = dims->cost;
    // int ny;

    int size = 0;

    size += sizeof(ocp_nlp_sqp_memory);

    size += qp_solver->memory_calculate_size(qp_solver, dims->qp_solver, opts->qp_solver_opts);

    if (config->regularization != NULL)
        size += config->regularization->memory_calculate_size(dims->qp_solver);

    // dynamics
    size += N * sizeof(void *);
    for (int ii = 0; ii < N; ii++)
    {
        size += dynamics[ii]->memory_calculate_size(dynamics[ii], dims->dynamics[ii],
                                                    opts->dynamics[ii]);
    }

    // cost
    size += (N + 1) * sizeof(void *);
    for (int ii = 0; ii <= N; ii++)
    {
        size += cost[ii]->memory_calculate_size(cost[ii], dims->cost[ii], opts->cost[ii]);
    }

    // constraints
    size += (N + 1) * sizeof(void *);
    for (int ii = 0; ii <= N; ii++)
    {
        size += constraints[ii]->memory_calculate_size(constraints[ii], dims->constraints[ii],
                                                       opts->constraints[ii]);
    }

    // nlp res
    size += ocp_nlp_res_calculate_size(dims);

    // nlp mem
    size += ocp_nlp_memory_calculate_size(config, dims);

    size += 8;  // initial align

    //    make_int_multiple_of(64, &size);

    return size;
}



void *ocp_nlp_sqp_memory_assign(void *config_, void *dims_, void *opts_, void *raw_memory)
{
    ocp_nlp_dims *dims = dims_;
    ocp_nlp_solver_config *config = config_;
    ocp_nlp_sqp_opts *opts = opts_;

    ocp_qp_xcond_solver_config *qp_solver = config->qp_solver;
    ocp_nlp_dynamics_config **dynamics = config->dynamics;
    ocp_nlp_cost_config **cost = config->cost;
    ocp_nlp_constraints_config **constraints = config->constraints;

    char *c_ptr = (char *) raw_memory;

    // extract dims
    int N = dims->N;
    // ocp_nlp_cost_dims **cost_dims = dims->cost;
    // int ny;

    // initial align
    align_char_to(8, &c_ptr);

    ocp_nlp_sqp_memory *mem = (ocp_nlp_sqp_memory *) c_ptr;
    c_ptr += sizeof(ocp_nlp_sqp_memory);

    // QP solver
    mem->qp_solver_mem =
        qp_solver->memory_assign(qp_solver, dims->qp_solver, opts->qp_solver_opts, c_ptr);
    c_ptr += qp_solver->memory_calculate_size(qp_solver, dims->qp_solver, opts->qp_solver_opts);

    if (config->regularization != NULL)
    {
        mem->reg_mem = config->regularization->memory_assign(dims->qp_solver, c_ptr);
        c_ptr += config->regularization->memory_calculate_size(dims->qp_solver);
    }

    // nlp res
    mem->nlp_res = ocp_nlp_res_assign(dims, c_ptr);
    c_ptr += mem->nlp_res->memsize;

    // nlp mem
    mem->nlp_mem = ocp_nlp_memory_assign(config, dims, c_ptr);
    c_ptr += ocp_nlp_memory_calculate_size(config, dims);

    // dynamics
    mem->dynamics = (void **) c_ptr;
    c_ptr += N * sizeof(void *);
    for (int ii = 0; ii < N; ii++)
    {
        mem->dynamics[ii] = dynamics[ii]->memory_assign(dynamics[ii], dims->dynamics[ii],
                                                        opts->dynamics[ii], c_ptr);
        c_ptr += dynamics[ii]->memory_calculate_size(dynamics[ii], dims->dynamics[ii],
                                                     opts->dynamics[ii]);
    }

    // cost
    mem->cost = (void **) c_ptr;
    c_ptr += (N + 1) * sizeof(void *);
    for (int ii = 0; ii <= N; ii++)
    {
        mem->cost[ii] = cost[ii]->memory_assign(cost[ii], dims->cost[ii], opts->cost[ii], c_ptr);
        c_ptr += cost[ii]->memory_calculate_size(cost[ii], dims->cost[ii], opts->cost[ii]);
    }

    // constraints
    mem->constraints = (void **) c_ptr;
    c_ptr += (N + 1) * sizeof(void *);
    for (int ii = 0; ii <= N; ii++)
    {
        mem->constraints[ii] = constraints[ii]->memory_assign(
            constraints[ii], dims->constraints[ii], opts->constraints[ii], c_ptr);
        c_ptr += constraints[ii]->memory_calculate_size(constraints[ii], dims->constraints[ii],
                                                        opts->constraints[ii]);
    }

    assert((char *) raw_memory + ocp_nlp_sqp_memory_calculate_size(config, dims, opts) >= c_ptr);

    return mem;
}



/************************************************
 * workspace
 ************************************************/

int ocp_nlp_sqp_workspace_calculate_size(void *config_, void *dims_, void *opts_)
{
    ocp_nlp_dims *dims = dims_;
    ocp_nlp_solver_config *config = config_;
    ocp_nlp_sqp_opts *opts = opts_;

    ocp_qp_xcond_solver_config *qp_solver = config->qp_solver;
    ocp_nlp_dynamics_config **dynamics = config->dynamics;
    ocp_nlp_cost_config **cost = config->cost;
    ocp_nlp_constraints_config **constraints = config->constraints;

    // loop index
    int ii;

    // extract dims
    int N = dims->N;

    int size = 0;
    int size_tmp = 0;
    int tmp;

    // sqp
    size += sizeof(ocp_nlp_sqp_work);

    // array of pointers
    // cost
    size += (N + 1) * sizeof(void *);
    // dynamics
    size += N * sizeof(void *);
    // constraints
    size += (N + 1) * sizeof(void *);

    // qp in
    size += ocp_qp_in_calculate_size(qp_solver, dims->qp_solver);

    // qp out
    size += ocp_qp_out_calculate_size(qp_solver, dims->qp_solver);

    if (opts->reuse_workspace)
    {

#if defined(ACADOS_WITH_OPENMP)

        // qp solver
        size += qp_solver->workspace_calculate_size(qp_solver, dims->qp_solver,
            opts->qp_solver_opts);

        // dynamics
        for (ii = 0; ii < N; ii++)
        {
            size += dynamics[ii]->workspace_calculate_size(dynamics[ii], dims->dynamics[ii],
                                                           opts->dynamics[ii]);
        }

        // cost
        for (ii = 0; ii <= N; ii++)
        {
            size += cost[ii]->workspace_calculate_size(cost[ii], dims->cost[ii], opts->cost[ii]);
        }

        // constraints
        for (ii = 0; ii <= N; ii++)
        {
            size += constraints[ii]->workspace_calculate_size(constraints[ii],
                dims->constraints[ii], opts->constraints[ii]);
        }

#else

        // qp solver
        tmp = qp_solver->workspace_calculate_size(qp_solver, dims->qp_solver, opts->qp_solver_opts);
        size_tmp = tmp > size_tmp ? tmp : size_tmp;

        // dynamics
        for (ii = 0; ii < N; ii++)
        {
            tmp = dynamics[ii]->workspace_calculate_size(dynamics[ii], dims->dynamics[ii],
                                                           opts->dynamics[ii]);
            size_tmp = tmp > size_tmp ? tmp : size_tmp;
        }

        // cost
        for (ii = 0; ii <= N; ii++)
        {
            tmp = cost[ii]->workspace_calculate_size(cost[ii], dims->cost[ii], opts->cost[ii]);
            size_tmp = tmp > size_tmp ? tmp : size_tmp;
        }

        // constraints
        for (ii = 0; ii <= N; ii++)
        {
            tmp = constraints[ii]->workspace_calculate_size(constraints[ii], dims->constraints[ii],
                                                              opts->constraints[ii]);
            size_tmp = tmp > size_tmp ? tmp : size_tmp;
        }


        size += size_tmp;

#endif

    }
    else
    {

        // qp solver
        size += qp_solver->workspace_calculate_size(qp_solver, dims->qp_solver,
            opts->qp_solver_opts);

        // dynamics
        for (ii = 0; ii < N; ii++)
        {
            size += dynamics[ii]->workspace_calculate_size(dynamics[ii], dims->dynamics[ii],
                                                           opts->dynamics[ii]);
        }

        // cost
        for (ii = 0; ii <= N; ii++)
        {
            size += cost[ii]->workspace_calculate_size(cost[ii], dims->cost[ii], opts->cost[ii]);
        }

        // constraints
        for (ii = 0; ii <= N; ii++)
        {
            size += constraints[ii]->workspace_calculate_size(constraints[ii],
                dims->constraints[ii], opts->constraints[ii]);
        }

    }

    return size;
}



// TODO(all): introduce member "memsize" in all structures to make on-line cast cheaper (i.e. avoid
// to calculate size on-line)
static void ocp_nlp_sqp_cast_workspace(void *config_, ocp_nlp_dims *dims, ocp_nlp_sqp_work *work,
                                       ocp_nlp_sqp_memory *mem, ocp_nlp_sqp_opts *opts)
{
    ocp_nlp_solver_config *config = (ocp_nlp_solver_config *) config_;

    ocp_qp_xcond_solver_config *qp_solver = config->qp_solver;
    ocp_nlp_dynamics_config **dynamics = config->dynamics;
    ocp_nlp_cost_config **cost = config->cost;
    ocp_nlp_constraints_config **constraints = config->constraints;

    // extract dims
    int N = dims->N;

    // sqp
    char *c_ptr = (char *) work;
    c_ptr += sizeof(ocp_nlp_sqp_work);

    // array of pointers
    //
    work->dynamics = (void **) c_ptr;
    c_ptr += N * sizeof(void *);
    //
    work->cost = (void **) c_ptr;
    c_ptr += (N + 1) * sizeof(void *);
    //
    work->constraints = (void **) c_ptr;
    c_ptr += (N + 1) * sizeof(void *);

    // qp in
    work->qp_in = ocp_qp_in_assign(qp_solver, dims->qp_solver, c_ptr);
    c_ptr += ocp_qp_in_calculate_size(qp_solver, dims->qp_solver);

    // qp out
    work->qp_out = ocp_qp_out_assign(qp_solver, dims->qp_solver, c_ptr);
    c_ptr += ocp_qp_out_calculate_size(qp_solver, dims->qp_solver);

    if (opts->reuse_workspace)
    {

#if defined(ACADOS_WITH_OPENMP)

        // qp solver
        work->qp_work = (void *) c_ptr;
        c_ptr += qp_solver->workspace_calculate_size(qp_solver, dims->qp_solver,
            opts->qp_solver_opts);

        // dynamics
        for (int ii = 0; ii < N; ii++)
        {
            work->dynamics[ii] = c_ptr;
            c_ptr += dynamics[ii]->workspace_calculate_size(dynamics[ii], dims->dynamics[ii],
                                                            opts->dynamics[ii]);
        }

        // cost
        for (int ii = 0; ii <= N; ii++)
        {
            work->cost[ii] = c_ptr;
            c_ptr += cost[ii]->workspace_calculate_size(cost[ii], dims->cost[ii], opts->cost[ii]);
        }

        // constraints
        for (int ii = 0; ii <= N; ii++)
        {
            work->constraints[ii] = c_ptr;
            c_ptr += constraints[ii]->workspace_calculate_size(constraints[ii],
                dims->constraints[ii], opts->constraints[ii]);
        }

#else

        // qp solver
        work->qp_work = (void *) c_ptr;

        // dynamics
        for (int ii = 0; ii < N; ii++)
        {
            work->dynamics[ii] = c_ptr;
        }

        // cost
        for (int ii = 0; ii <= N; ii++)
        {
            work->cost[ii] = c_ptr;
        }

        // constraints
        for (int ii = 0; ii <= N; ii++)
        {
            work->constraints[ii] = c_ptr;
        }

#endif

    }
    else
    {

        // qp solver
        work->qp_work = (void *) c_ptr;
        c_ptr += qp_solver->workspace_calculate_size(qp_solver, dims->qp_solver,
            opts->qp_solver_opts);

        // dynamics
        for (int ii = 0; ii < N; ii++)
        {
            work->dynamics[ii] = c_ptr;
            c_ptr += dynamics[ii]->workspace_calculate_size(dynamics[ii], dims->dynamics[ii],
                                                            opts->dynamics[ii]);
        }

        // cost
        for (int ii = 0; ii <= N; ii++)
        {
            work->cost[ii] = c_ptr;
            c_ptr += cost[ii]->workspace_calculate_size(cost[ii], dims->cost[ii], opts->cost[ii]);
        }

        // constraints
        for (int ii = 0; ii <= N; ii++)
        {
            work->constraints[ii] = c_ptr;
            c_ptr += constraints[ii]->workspace_calculate_size(constraints[ii],
                dims->constraints[ii], opts->constraints[ii]);
        }

    }

    // assert & return
    assert((char *) work + ocp_nlp_sqp_workspace_calculate_size(config, dims, opts) >= c_ptr);

    return;
}



/************************************************
 * functions
 ************************************************/

static void initialize_qp(void *config_, ocp_nlp_dims *dims, ocp_nlp_in *nlp_in,
                          ocp_nlp_out *nlp_out, ocp_nlp_sqp_opts *opts, ocp_nlp_sqp_memory *mem,
                          ocp_nlp_sqp_work *work)
{
    ocp_nlp_solver_config *config = (ocp_nlp_solver_config *) config_;

    // loop index
    int ii;

    // extract dims
    int N = dims->N;

#if defined(ACADOS_WITH_OPENMP)
    #pragma omp parallel for
#endif
    for (ii = 0; ii <= N; ii++)
    {
        // cost
        config->cost[ii]->initialize(config->cost[ii], dims->cost[ii], nlp_in->cost[ii],
                                     opts->cost[ii], mem->cost[ii], work->cost[ii]);
        // dynamics
        if (ii < N)
            config->dynamics[ii]->initialize(config->dynamics[ii], dims->dynamics[ii],
                                         nlp_in->dynamics[ii], opts->dynamics[ii],
                                         mem->dynamics[ii], work->dynamics[ii]);
        // constraints
        config->constraints[ii]->initialize(config->constraints[ii], dims->constraints[ii],
                                            nlp_in->constraints[ii], opts->constraints[ii],
                                            mem->constraints[ii], work->constraints[ii]);
    }

    return;
}



static void linearize_update_qp_matrices(void *config_, ocp_nlp_dims *dims, ocp_nlp_in *nlp_in,
                                         ocp_nlp_out *nlp_out, ocp_nlp_sqp_opts *opts,
                                         ocp_nlp_sqp_memory *mem, ocp_nlp_sqp_work *work)
{
    ocp_nlp_solver_config *config = (ocp_nlp_solver_config *) config_;

    // loop index
    int i;

    // extract dims
    int N = dims->N;
    int *nv = dims->nv;
    int *nx = dims->nx;
    int *nu = dims->nu;
    int *ni = dims->ni;

    ocp_nlp_memory *nlp_mem = mem->nlp_mem;

    /* stage-wise multiple shooting lagrangian evaluation */

#if defined(ACADOS_WITH_OPENMP)
    #pragma omp parallel for
#endif
    for (i = 0; i <= N; i++)
    {
        // cost
        config->cost[i]->update_qp_matrices(config->cost[i], dims->cost[i], nlp_in->cost[i],
                                            opts->cost[i], mem->cost[i], work->cost[i]);
        // dynamics
        if (i < N)
            config->dynamics[i]->update_qp_matrices(config->dynamics[i], dims->dynamics[i],
                                                nlp_in->dynamics[i], opts->dynamics[i],
                                                mem->dynamics[i], work->dynamics[i]);
        // constraints
        config->constraints[i]->update_qp_matrices(config->constraints[i], dims->constraints[i],
                                                   nlp_in->constraints[i], opts->constraints[i],
                                                   mem->constraints[i], work->constraints[i]);
    }

    /* collect stage-wise evaluations */

#if defined(ACADOS_WITH_OPENMP)
    #pragma omp parallel for
#endif
    for (i=0; i <= N; i++)
    {

        // nlp mem: cost_grad
        struct blasfeo_dvec *cost_grad = config->cost[i]->memory_get_grad_ptr(mem->cost[i]);
        blasfeo_dveccp(nv[i], cost_grad, 0, nlp_mem->cost_grad + i, 0);

        // nlp mem: dyn_fun
        if (i < N)
        {
            struct blasfeo_dvec *dyn_fun
                = config->dynamics[i]->memory_get_fun_ptr(mem->dynamics[i]);
            blasfeo_dveccp(nx[i + 1], dyn_fun, 0, nlp_mem->dyn_fun + i, 0);
        }

        // nlp mem: dyn_adj
        if (i < N)
        {
            struct blasfeo_dvec *dyn_adj
                = config->dynamics[i]->memory_get_adj_ptr(mem->dynamics[i]);
            blasfeo_dveccp(nu[i] + nx[i], dyn_adj, 0, nlp_mem->dyn_adj + i, 0);
        }
        else
        {
            blasfeo_dvecse(nu[N] + nx[N], 0.0, nlp_mem->dyn_adj + N, 0);
        }
        if (i > 0)
        {
            struct blasfeo_dvec *dyn_adj
                = config->dynamics[i-1]->memory_get_adj_ptr(mem->dynamics[i-1]);
            blasfeo_daxpy(nx[i], 1.0, dyn_adj, nu[i-1]+nx[i-1], nlp_mem->dyn_adj+i, nu[i],
                nlp_mem->dyn_adj+i, nu[i]);
        }

        // nlp mem: ineq_fun
        struct blasfeo_dvec *ineq_fun =
            config->constraints[i]->memory_get_fun_ptr(mem->constraints[i]);
        blasfeo_dveccp(2 * ni[i], ineq_fun, 0, nlp_mem->ineq_fun + i, 0);
        // nlp mem: ineq_adj

        struct blasfeo_dvec *ineq_adj =
            config->constraints[i]->memory_get_adj_ptr(mem->constraints[i]);
        blasfeo_dveccp(nv[i], ineq_adj, 0, nlp_mem->ineq_adj + i, 0);

    }

    // TODO(all): still to clean !!!!!!!!!!!!!

    for (i = 0; i <= N; i++)
    {
        // TODO(rien) where should the update happen??? move to qp update ???
        // TODO(all): fix and move where appropriate
        //  if(i<N)
        //  {
        //   ocp_nlp_dynamics_opts *dynamics_opts = opts->dynamics[i];
        //   sim_rk_opts *opts = dynamics_opts->sim_solver;
        //   if (opts->scheme != NULL && opts->scheme->type != exact)
        //   {
        //    for (int_t j = 0; j < nx; j++)
        //     BLASFEO_DVECEL(nlp_mem->cost_grad+i, nu+j) += work->sim_out[i]->grad[j];
        //    for (int_t j = 0; j < nu; j++)
        //     BLASFEO_DVECEL(nlp_mem->cost_grad+i, j) += work->sim_out[i]->grad[nx+j];
        //   }
        //  }
    }

    return;
}



static void regularize_hessian(void *config_, ocp_nlp_dims *dims, ocp_nlp_in *nlp_in,
                               ocp_nlp_out *nlp_out, ocp_nlp_sqp_opts *opts,
                               ocp_nlp_sqp_memory *mem, ocp_nlp_sqp_work *work)
{
    ocp_nlp_solver_config *config = (ocp_nlp_solver_config *) config_;

    if (config->regularization == NULL)
        return;

    config->regularization->evaluate(config->regularization, dims->qp_solver, work->qp_in,
                                     work->qp_out, opts->reg_opts, mem->reg_mem);
}



// update QP rhs for SQP (step prim var, abs dual var)
// TODO(all): move in dynamics, cost, constraints modules ???
static void sqp_update_qp_vectors(void *config_, ocp_nlp_dims *dims, ocp_nlp_in *nlp_in,
                                  ocp_nlp_out *nlp_out, ocp_nlp_sqp_opts *opts,
                                  ocp_nlp_sqp_memory *mem, ocp_nlp_sqp_work *work)
{
    // loop index
    int i;

    // extract dims
    int N = dims->N;
    int *nv = dims->nv;
    int *nx = dims->nx;
    // int *nu = dims->nu;
    int *ni = dims->ni;

    ocp_nlp_memory *nlp_mem = mem->nlp_mem;

#if defined(ACADOS_WITH_OPENMP)
    #pragma omp parallel for
#endif
    for (i = 0; i <= N; i++)
    {
        // g
        blasfeo_dveccp(nv[i], nlp_mem->cost_grad + i, 0, work->qp_in->rqz + i, 0);

        // b
        if (i < N)
            blasfeo_dveccp(nx[i + 1], nlp_mem->dyn_fun + i, 0, work->qp_in->b + i, 0);

        // d
        blasfeo_dveccp(2 * ni[i], nlp_mem->ineq_fun + i, 0, work->qp_in->d + i, 0);
    }

    return;
}



static void sqp_update_variables(void *config_, ocp_nlp_dims *dims, ocp_nlp_out *nlp_out,
                                 ocp_nlp_sqp_opts *opts, ocp_nlp_sqp_memory *mem,
                                 ocp_nlp_sqp_work *work)
{
    // loop index
    int i;

    // extract dims
    int N = dims->N;
    int *nv = dims->nv;
    int *nx = dims->nx;
    int *nu = dims->nu;
    int *ni = dims->ni;

    ocp_nlp_solver_config *config = (ocp_nlp_solver_config *) config_;

    // TODO(all): fix and move where appropriate
    //    for (i = 0; i < N; i++)
    //    {
    //  nx1 = dims->constraints[i+1]->nx;
    //        for (j = 0; j < nx1; j++)
    //        {
    //            work->sim_in[i]->S_adj[j] = -BLASFEO_DVECEL(&work->qp_out->pi[i], j);
    //        }
    //    }

#if defined(ACADOS_WITH_OPENMP)
    #pragma omp parallel for
#endif
    for (i = 0; i <= N; i++)
    {
        // (full) step in primal variables

        blasfeo_daxpy(nv[i], 1.0, work->qp_out->ux + i, 0, nlp_out->ux + i, 0, nlp_out->ux + i, 0);

<<<<<<< HEAD
    // TODO(roversch): fix this code
    // if (config->regularization != NULL)
    // {
    //     struct blasfeo_dmat *RSQrq = ((ocp_nlp_reg_conv_memory *) conv_mem_)->original_RSQrq;

    //     // recover multipliers, Algorithm 5 in Verschueren2017
    //     blasfeo_dgemv_n(nx[N], nx[N], 1.0, &RSQrq[N], nu[N], nu[N],
    //                     &work->qp_out->ux[N], nu[N], 0.0, &work->qp_out->pi[N-1], 0,
    //                     &work->qp_out->pi[N-1], 0);
    //     // int nb = ((ocp_nlp_constraints_bgh_dims *) dims->constraints[N])->nb;
    //     // blasfeo_dgemv_n(nx[N], nx[N], 1.0, &work->qp_in->DCt[N], nu[N], 0,
    //     //                 &work->qp_out->lam[N], nb, 1.0, &work->qp_out->pi[N-1], 0,
    //     //                 &work->qp_out->pi[N-1], 0);
    //     for (int i = N-1; i >= 1; --i)
    //     {
    //         // Q times x
    //         blasfeo_dgemv_n(nx[i], nx[i], 1.0, &RSQrq[i], nu[i], nu[i],
    //                         &work->qp_out->ux[i], nu[i], 0.0, &work->qp_out->pi[i-1], 0,
    //                         &work->qp_out->pi[i-1], 0);
    //         // int nb = ((ocp_nlp_constraints_bgh_dims *) dims->constraints[i])->nb;
    //         // Ct times lambda
    //         // blasfeo_dgemv_n(nx[i], nx[i], 1.0, &work->qp_in->DCt[i], nu[i], 0,
    //                         // &work->qp_out->lam[i], nb, 1.0, &work->qp_out->pi[i-1], 0,
    //                         // &work->qp_out->pi[i-1], 0);
    //         // St times u
    //         blasfeo_dgemv_n(nx[i], nu[i], 1.0, &RSQrq[i], nu[i], 0,
    //                         &work->qp_out->ux[i], 0, 1.0, &work->qp_out->pi[i-1], 0,
    //                         &work->qp_out->pi[i-1], 0);
    //         // At times pi
    //         blasfeo_dgemv_n(nx[i], nx[i], 1.0, &work->qp_in->BAbt[i], nu[i], 0,
    //                         &work->qp_out->pi[i], 0, 1.0, &work->qp_out->pi[i-1], 0,
    //                         &work->qp_out->pi[i-1], 0);
    //         }
    // }

    // absolute in dual variables
    for (i = 0; i < N; i++)
    {
        blasfeo_dveccp(nx[i + 1], work->qp_out->pi + i, 0, nlp_out->pi + i, 0);
    }
=======
        // absolute in dual variables

        if (i < N)
            blasfeo_dveccp(nx[i + 1], work->qp_out->pi + i, 0, nlp_out->pi + i, 0);
>>>>>>> 4550b73d

        blasfeo_dveccp(2 * ni[i], work->qp_out->lam + i, 0, nlp_out->lam + i, 0);

        blasfeo_dveccp(2 * ni[i], work->qp_out->t + i, 0, nlp_out->t + i, 0);

    }

    return;
}



// Simple fixed-step Gauss-Newton based SQP routine
int ocp_nlp_sqp(void *config_, void *dims_, void *nlp_in_, void *nlp_out_,
                void *opts_, void *mem_, void *work_)
{

    // acados timer
    acados_timer timer0, timer1;

    // start timer
    acados_tic(&timer0);

    ocp_nlp_dims *dims = dims_;
    ocp_nlp_solver_config *config = config_;
    ocp_nlp_sqp_opts *opts = opts_;
    ocp_nlp_sqp_memory *mem = mem_;
    ocp_nlp_in *nlp_in = nlp_in_;
    ocp_nlp_out *nlp_out = nlp_out_;

    ocp_qp_xcond_solver_config *qp_solver = config->qp_solver;
    ocp_nlp_sqp_work *work = work_;

    ocp_nlp_sqp_cast_workspace(config, dims, work, mem, opts);

    // zero timers
    double total_time = 0.0;
    mem->time_qp_sol = 0.0;
    mem->time_lin = 0.0;
    mem->time_tot = 0.0;

    // extract dims
    int N = dims->N;

#if defined(ACADOS_WITH_OPENMP)
    // backup number of threads
    int num_threads_bkp = omp_get_num_threads();
    // set number of threads
    omp_set_num_threads(opts->num_threads);
    #pragma omp parallel
    { // beginning of parallel region
#endif

    // alias to dynamics_memory
#if defined(ACADOS_WITH_OPENMP)
    #pragma omp for
#endif
    for (int ii = 0; ii < N; ii++)
    {
        config->dynamics[ii]->memory_set_ux_ptr(nlp_out->ux + ii, mem->dynamics[ii]);
        config->dynamics[ii]->memory_set_ux1_ptr(nlp_out->ux + ii + 1, mem->dynamics[ii]);
        config->dynamics[ii]->memory_set_pi_ptr(nlp_out->pi + ii, mem->dynamics[ii]);
        config->dynamics[ii]->memory_set_BAbt_ptr(work->qp_in->BAbt + ii, mem->dynamics[ii]);
        config->dynamics[ii]->memory_set_RSQrq_ptr(work->qp_in->RSQrq + ii, mem->dynamics[ii]);
        config->dynamics[ii]->memory_set_z_ptr(nlp_out->z, mem->dynamics[ii]);
    }

    // alias to cost_memory
#if defined(ACADOS_WITH_OPENMP)
    #pragma omp for
#endif
    for (int ii = 0; ii <= N; ii++)
    {
        config->cost[ii]->memory_set_ux_ptr(nlp_out->ux + ii, mem->cost[ii]);
        config->cost[ii]->memory_set_RSQrq_ptr(work->qp_in->RSQrq + ii, mem->cost[ii]);
        config->cost[ii]->memory_set_Z_ptr(work->qp_in->Z + ii, mem->cost[ii]);
    }

    // alias to constraints_memory
#if defined(ACADOS_WITH_OPENMP)
    #pragma omp for
#endif
    for (int ii = 0; ii <= N; ii++)
    {
        config->constraints[ii]->memory_set_ux_ptr(nlp_out->ux + ii, mem->constraints[ii]);
        config->constraints[ii]->memory_set_lam_ptr(nlp_out->lam + ii, mem->constraints[ii]);
        config->constraints[ii]->memory_set_DCt_ptr(work->qp_in->DCt + ii, mem->constraints[ii]);
        config->constraints[ii]->memory_set_RSQrq_ptr(work->qp_in->RSQrq + ii,
                                                      mem->constraints[ii]);
        config->constraints[ii]->memory_set_idxb_ptr(work->qp_in->idxb[ii], mem->constraints[ii]);
        config->constraints[ii]->memory_set_idxs_ptr(work->qp_in->idxs[ii], mem->constraints[ii]);
    }

    // copy sampling times into dynamics model
#if defined(ACADOS_WITH_OPENMP)
    #pragma omp for
#endif
    for (int ii = 0; ii < N; ii++)
    {
        config->dynamics[ii]->model_set_T(nlp_in->Ts[ii], nlp_in->dynamics[ii]);
    }

#if defined(ACADOS_WITH_OPENMP)
    } // end of parallel region
#endif

    // initialize QP
    initialize_qp(config, dims, nlp_in, nlp_out, opts, mem, work);

    // main sqp loop
    int max_sqp_iterations = opts->maxIter;
    int sqp_iter = 0;
    for (; sqp_iter < max_sqp_iterations; sqp_iter++)
    {

        // start timer
        acados_tic(&timer1);

        // linearizate NLP and update QP matrices
        linearize_update_qp_matrices(config, dims, nlp_in, nlp_out, opts, mem, work);

<<<<<<< HEAD
        // regularize Hessian
        regularize_hessian(config, dims, nlp_in, nlp_out, opts, mem, work);
=======
        // stop timer
        mem->time_lin += acados_toc(&timer1);
>>>>>>> 4550b73d

        // update QP rhs for SQP (step prim var, abs dual var)
        sqp_update_qp_vectors(config, dims, nlp_in, nlp_out, opts, mem, work);

        // compute nlp residuals
        ocp_nlp_res_compute(dims, nlp_in, nlp_out, mem->nlp_res, mem->nlp_mem);

        nlp_out->inf_norm_res = mem->nlp_res->inf_norm_res_g;
        nlp_out->inf_norm_res = (mem->nlp_res->inf_norm_res_b > nlp_out->inf_norm_res) ?
                                    mem->nlp_res->inf_norm_res_b :
                                    nlp_out->inf_norm_res;
        nlp_out->inf_norm_res = (mem->nlp_res->inf_norm_res_d > nlp_out->inf_norm_res) ?
                                    mem->nlp_res->inf_norm_res_d :
                                    nlp_out->inf_norm_res;
        nlp_out->inf_norm_res = (mem->nlp_res->inf_norm_res_m > nlp_out->inf_norm_res) ?
                                    mem->nlp_res->inf_norm_res_m :
                                    nlp_out->inf_norm_res;

        // exit conditions on residuals
        if ((mem->nlp_res->inf_norm_res_g < opts->min_res_g) &
            (mem->nlp_res->inf_norm_res_b < opts->min_res_b) &
            (mem->nlp_res->inf_norm_res_d < opts->min_res_d) &
            (mem->nlp_res->inf_norm_res_m < opts->min_res_m))
        {
            // printf("%d sqp iterations\n", sqp_iter);
            // print_ocp_qp_in(work->qp_in);

            // save sqp iterations number
            mem->sqp_iter = sqp_iter;
            nlp_out->sqp_iter = sqp_iter;

            // stop timer
            total_time += acados_toc(&timer0);
            nlp_out->total_time = total_time;
            mem->time_tot = total_time;

#if defined(ACADOS_WITH_OPENMP)
    // restore number of threads
    omp_set_num_threads(num_threads_bkp);
#endif
            return 0;
        }

        // printf("\n------- qp_in (sqp iter %d) --------\n", sqp_iter);
        //  print_ocp_qp_in(work->qp_in);

        // start timer
        acados_tic(&timer1);

        int qp_status =
            qp_solver->evaluate(qp_solver, work->qp_in, work->qp_out, opts->qp_solver_opts,
                                mem->qp_solver_mem, work->qp_work);

        // stop timer
        mem->time_qp_sol += acados_toc(&timer1);

        nlp_out->qp_iter = ((ocp_qp_info *) work->qp_out->misc)->num_iter;

        // printf("\n------- qp_out (sqp iter %d) ---------\n", sqp_iter);
        //  print_ocp_qp_out(work->qp_out);
        //  if(sqp_iter==1)
        //  exit(1);

        if (qp_status != 0)
        {
            //   print_ocp_qp_in(work->qp_in);

            // stop timer
            total_time += acados_toc(&timer0);

            mem->time_tot = total_time;
            nlp_out->total_time = total_time;

            printf("QP solver returned error status %d in iteration %d\n", qp_status, sqp_iter);
#if defined(ACADOS_WITH_OPENMP)
    // restore number of threads
    omp_set_num_threads(num_threads_bkp);
#endif
            return -1;
        }

        sqp_update_variables(config, dims, nlp_out, opts, mem, work);

        // ocp_nlp_dims_print(nlp_out->dims);
        // ocp_nlp_out_print(nlp_out);
        // exit(1);

        // ??? @rien
        //        for (int_t i = 0; i < N; i++)
        //        {
        //   ocp_nlp_dynamics_opts *dynamics_opts = opts->dynamics[i];
        //            sim_rk_opts *rk_opts = dynamics_opts->sim_solver;
        //            if (rk_opts->scheme == NULL)
        //                continue;
        //            rk_opts->sens_adj = (rk_opts->scheme->type != exact);
        //            if (nlp_in->freezeSens) {
        //                // freeze inexact sensitivities after first SQP iteration !!
        //                rk_opts->scheme->freeze = true;
        //            }
        //        }
    }

    // stop timer
    total_time += acados_toc(&timer0);

    // ocp_nlp_out_print(nlp_out);

    // save sqp iterations number
    mem->sqp_iter = sqp_iter;
    mem->time_tot = total_time;

    nlp_out->sqp_iter = sqp_iter;
    nlp_out->total_time = total_time;

    // printf("%d sqp iterations\n", sqp_iter);
    // print_ocp_qp_in(work->qp_in);

    // maximum number of iterations reached
#if defined(ACADOS_WITH_OPENMP)
    // restore number of threads
    omp_set_num_threads(num_threads_bkp);
#endif
    return 1;
}



void ocp_nlp_sqp_config_initialize_default(void *config_)
{
    ocp_nlp_solver_config *config = (ocp_nlp_solver_config *) config_;

    config->opts_calculate_size = &ocp_nlp_sqp_opts_calculate_size;
    config->opts_assign = &ocp_nlp_sqp_opts_assign;
    config->opts_initialize_default = &ocp_nlp_sqp_opts_initialize_default;
    config->opts_update = &ocp_nlp_sqp_opts_update;
    config->memory_calculate_size = &ocp_nlp_sqp_memory_calculate_size;
    config->memory_assign = &ocp_nlp_sqp_memory_assign;
    config->workspace_calculate_size = &ocp_nlp_sqp_workspace_calculate_size;
    config->evaluate = &ocp_nlp_sqp;
    config->config_initialize_default = &ocp_nlp_sqp_config_initialize_default;
    config->regularization = NULL;

    return;
}<|MERGE_RESOLUTION|>--- conflicted
+++ resolved
@@ -928,53 +928,10 @@
 
         blasfeo_daxpy(nv[i], 1.0, work->qp_out->ux + i, 0, nlp_out->ux + i, 0, nlp_out->ux + i, 0);
 
-<<<<<<< HEAD
-    // TODO(roversch): fix this code
-    // if (config->regularization != NULL)
-    // {
-    //     struct blasfeo_dmat *RSQrq = ((ocp_nlp_reg_conv_memory *) conv_mem_)->original_RSQrq;
-
-    //     // recover multipliers, Algorithm 5 in Verschueren2017
-    //     blasfeo_dgemv_n(nx[N], nx[N], 1.0, &RSQrq[N], nu[N], nu[N],
-    //                     &work->qp_out->ux[N], nu[N], 0.0, &work->qp_out->pi[N-1], 0,
-    //                     &work->qp_out->pi[N-1], 0);
-    //     // int nb = ((ocp_nlp_constraints_bgh_dims *) dims->constraints[N])->nb;
-    //     // blasfeo_dgemv_n(nx[N], nx[N], 1.0, &work->qp_in->DCt[N], nu[N], 0,
-    //     //                 &work->qp_out->lam[N], nb, 1.0, &work->qp_out->pi[N-1], 0,
-    //     //                 &work->qp_out->pi[N-1], 0);
-    //     for (int i = N-1; i >= 1; --i)
-    //     {
-    //         // Q times x
-    //         blasfeo_dgemv_n(nx[i], nx[i], 1.0, &RSQrq[i], nu[i], nu[i],
-    //                         &work->qp_out->ux[i], nu[i], 0.0, &work->qp_out->pi[i-1], 0,
-    //                         &work->qp_out->pi[i-1], 0);
-    //         // int nb = ((ocp_nlp_constraints_bgh_dims *) dims->constraints[i])->nb;
-    //         // Ct times lambda
-    //         // blasfeo_dgemv_n(nx[i], nx[i], 1.0, &work->qp_in->DCt[i], nu[i], 0,
-    //                         // &work->qp_out->lam[i], nb, 1.0, &work->qp_out->pi[i-1], 0,
-    //                         // &work->qp_out->pi[i-1], 0);
-    //         // St times u
-    //         blasfeo_dgemv_n(nx[i], nu[i], 1.0, &RSQrq[i], nu[i], 0,
-    //                         &work->qp_out->ux[i], 0, 1.0, &work->qp_out->pi[i-1], 0,
-    //                         &work->qp_out->pi[i-1], 0);
-    //         // At times pi
-    //         blasfeo_dgemv_n(nx[i], nx[i], 1.0, &work->qp_in->BAbt[i], nu[i], 0,
-    //                         &work->qp_out->pi[i], 0, 1.0, &work->qp_out->pi[i-1], 0,
-    //                         &work->qp_out->pi[i-1], 0);
-    //         }
-    // }
-
-    // absolute in dual variables
-    for (i = 0; i < N; i++)
-    {
-        blasfeo_dveccp(nx[i + 1], work->qp_out->pi + i, 0, nlp_out->pi + i, 0);
-    }
-=======
         // absolute in dual variables
 
         if (i < N)
             blasfeo_dveccp(nx[i + 1], work->qp_out->pi + i, 0, nlp_out->pi + i, 0);
->>>>>>> 4550b73d
 
         blasfeo_dveccp(2 * ni[i], work->qp_out->lam + i, 0, nlp_out->lam + i, 0);
 
@@ -1096,13 +1053,11 @@
         // linearizate NLP and update QP matrices
         linearize_update_qp_matrices(config, dims, nlp_in, nlp_out, opts, mem, work);
 
-<<<<<<< HEAD
         // regularize Hessian
         regularize_hessian(config, dims, nlp_in, nlp_out, opts, mem, work);
-=======
+
         // stop timer
         mem->time_lin += acados_toc(&timer1);
->>>>>>> 4550b73d
 
         // update QP rhs for SQP (step prim var, abs dual var)
         sqp_update_qp_vectors(config, dims, nlp_in, nlp_out, opts, mem, work);
