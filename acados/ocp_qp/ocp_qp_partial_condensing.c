--- conflicted
+++ resolved
@@ -62,11 +62,7 @@
     d_create_ocp_qp_dim(dims->N, opts->pcond_dims, c_ptr);
     c_ptr += d_memsize_ocp_qp_dim(dims->N);
 
-<<<<<<< HEAD
-    assert((char*)raw_memory + ocp_qp_partial_condensing_calculate_args_size(dims) >= c_ptr);
-=======
     assert((char*)raw_memory + ocp_qp_partial_condensing_opts_calculate_size(dims) == c_ptr);
->>>>>>> c5265968
 
     return opts;
 }
@@ -119,11 +115,7 @@
 
     mem->qp_in = NULL;  // initialized when partial condensing routine is called
 
-<<<<<<< HEAD
-    assert((char*)raw_memory + ocp_qp_partial_condensing_calculate_memory_size(dims, args) >= c_ptr);
-=======
     assert((char*)raw_memory + ocp_qp_partial_condensing_memory_calculate_size(dims, opts) == c_ptr);
->>>>>>> c5265968
 
     return mem;
 }
