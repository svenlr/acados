--- conflicted
+++ resolved
@@ -222,11 +222,7 @@
     double *stat = (double*)ptr_memory;
     ptr_memory+=sizeof(double)*k_max*6;
 	align_char_to(64, &ptr_memory);
-<<<<<<< HEAD
-	// ptr_memory = (double *)ptr_memory;
-=======
 //	ptr_memory = (double *)ptr_memory;
->>>>>>> 6de9787f
 	int compute_mult = 1;
 
 
