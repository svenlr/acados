--- conflicted
+++ resolved
@@ -54,41 +54,21 @@
     #endif
 #endif
 
-<<<<<<< HEAD
 #include "blasfeo/include/blasfeo_d_aux.h"
 #include "blasfeo/include/blasfeo_d_blas.h"
-=======
-
-
-
-// giaf condensing
-#if defined(HPIPM_COND)
-
-
-
-#include "blasfeo/include/blasfeo_d_aux.h"
-#include "blasfeo/include/blasfeo_d_blas.h"
-
->>>>>>> 8afd3001
 #include "hpipm/include/hpipm_d_ocp_qp.h"
 #include "hpipm/include/hpipm_d_ocp_qp_sol.h"
 #include "hpipm/include/hpipm_d_dense_qp.h"
 #include "hpipm/include/hpipm_d_dense_qp_sol.h"
 #include "hpipm/include/hpipm_d_cond.h"
-<<<<<<< HEAD
-=======
-
-
 
 int ocp_qp_condensing_qpoases_calculate_workspace_size(ocp_qp_in *qp_in, ocp_qp_condensing_qpoases_args *args) {
-//
+
 	return 0;
 }
 
-
-
 int ocp_qp_condensing_qpoases_calculate_memory_size(ocp_qp_in *qp_in, ocp_qp_condensing_qpoases_args *args) {
-//
+
 	// extract ocp qp in size
 	int N = qp_in->N;
 	int *nx = (int *) qp_in->nx;
@@ -164,10 +144,7 @@
 
 }
 
-
-
 void ocp_qp_condensing_qpoases_create_memory(ocp_qp_in *qp_in, ocp_qp_condensing_qpoases_args *args, ocp_qp_condensing_qpoases_memory *qpoases_memory, void *memory) {
-//
 
     // extract problem size
     int N = qp_in->N;
@@ -330,11 +307,8 @@
 
 }
 
-
-
 int ocp_qp_condensing_qpoases(ocp_qp_in *qp_in, ocp_qp_out *qp_out,
     void *args_, void *memory_, void *workspace_) {
-//
 
 	// cast structures
 	ocp_qp_condensing_qpoases_args *args = (ocp_qp_condensing_qpoases_args *) args_;
@@ -433,11 +407,11 @@
 
 	// fill in the upper triangular of H in dense_qp
 	dtrtr_l_libstr(nvd, qpd->Hg, 0, 0, qpd->Hg, 0, 0);
-	
+
 	// dense qp row-major
 	d_cvt_dense_qp_to_rowmaj(qpd, H, g, A, b, idxb, d_lb0, d_ub0, C, d_lg, d_ug);
 
-	
+
 	// reorder bounds
 	for(ii=0; ii<nvd; ii++)
 		{
@@ -449,7 +423,7 @@
 		d_lb[idxb[ii]] = d_lb0[ii];
 		d_ub[idxb[ii]] = d_ub0[ii];
 		}
-	
+
 	// cholesky factorization of H
 //	dpotrf_l_libstr(nvd, qpd->Hg, 0, 0, sR, 0, 0);
 
@@ -501,19 +475,19 @@
 		QProblemB_getPrimalSolution(QPB, prim_sol);
 		QProblemB_getDualSolution(QPB, dual_sol);
 		}
-	
+
 
 	// save solution statistics to memory
 	memory->cputime = cputime;
 	memory->nwsr = nwsr;
-	
+
 
 #if 0
 	d_print_mat(1, nvd, prim_sol, 1);
 	exit(1);
 #endif
 
-	
+
 	// copy prim_sol and dual_sol to qpd_sol
 	d_cvt_vec2strvec(nvd, prim_sol, qpd_sol->v, 0);
 
@@ -531,8 +505,6 @@
     return acados_status;
 //
 }
-
-
 
 // XXX remove !!!!!
 void ocp_qp_condensing_qpoases_initialize(ocp_qp_in *qp_in, void *args_, void *mem_, void **work) {
@@ -544,6 +516,7 @@
         mem_++;
     work++;
 }
+
 void ocp_qp_condensing_qpoases_destroy(void *mem_, void *work) {
     // TODO(dimitris): replace dummy commands once interface completed
     mem_++;
@@ -552,582 +525,5 @@
 
 
 
-// robin condensing
-#else
-
-
-
-#include "acados/ocp_qp/condensing.h"
-#include "acados/utils/print.h"
-
-QProblemB QPB;
-QProblem QP;
-real_t *A_row_major;
-real_t *primal_solution;
-real_t *dual_solution;
-condensing_in in;
-condensing_out out;
-condensing_workspace work;
-
-// #ifdef DEBUG
-// static void print_ocp_qp(ocp_qp_in *in) {
-//     int_t N = in->N;
-//     for (int_t i = 0; i < N; i++) {
-//         print_int_array("nx.txt", in->nx, N+1);
-//         print_int_array("nu.txt", in->nu, N);
-//         print_int_array("nb.txt", in->nb, N+1);
-//         print_int_array("nc.txt", in->nc, N+1);
-//     }
-// }
-
-// static void print_condensed_QP(const int_t ncv, const int_t nc,
-//     condensing_out *out) {
-
-//     print_matrix("hessian.txt", out->H, ncv, ncv);
-//     print_array("gradient.txt", out->h, ncv);
-//     print_matrix("A.txt", out->A, nc, ncv);
-//     print_array("lbA.txt", out->lbA, nc);
-//     print_array("ubA.txt", out->ubA, nc);
-//     print_array("lb.txt", out->lb, ncv);
-//     print_array("ub.txt", out->ub, ncv);
-// }
-// #endif
-
-static int_t get_num_condensed_vars(ocp_qp_in *in) {
-    int_t num_condensed_vars = 0;
-    // TODO(robin): this only holds for MPC, not MHE
-    num_condensed_vars += 0*(in->nx[1]);
-    for (int_t i = 0; i < in->N; i++)
-        num_condensed_vars += in->nu[i];
-    return num_condensed_vars;
-}
->>>>>>> 8afd3001
-
-int ocp_qp_condensing_qpoases_calculate_workspace_size(ocp_qp_in *qp_in, ocp_qp_condensing_qpoases_args *args) {
-
-	return 0;
-}
-
-int ocp_qp_condensing_qpoases_calculate_memory_size(ocp_qp_in *qp_in, ocp_qp_condensing_qpoases_args *args) {
-
-	// extract ocp qp in size
-	int N = qp_in->N;
-	int *nx = (int *) qp_in->nx;
-	int *nu = (int *) qp_in->nu;
-	int *nb = (int *) qp_in->nb;
-	int *ng = (int *) qp_in->nc;
-	int **hidxb = (int **) qp_in->idxb;
-
-
-	// dummy ocp qp
-	struct d_ocp_qp qp;
-	qp.N = N;
-	qp.nx = nx;
-	qp.nu = nu;
-	qp.nb = nb;
-	qp.ng = ng;
-	qp.idxb = hidxb;
-
-	// compute dense qp size
-	int nvd = 0;
-	int ned = 0;
-	int nbd = 0;
-	int ngd = 0;
-	d_compute_qp_size_ocp2dense(N, nx, nu, nb, hidxb, ng, &nvd, &ned, &nbd, &ngd);
-
-	// dummy dense qp
-	struct d_dense_qp qpd;
-	qpd.nv = nvd;
-	qpd.ne = ned;
-	qpd.nb = nbd;
-	qpd.ng = ngd;
-
-	// size in bytes
-	int size = 0;
-
-	size += 1*sizeof(struct d_ocp_qp); // qp
-	size += 1*sizeof(struct d_ocp_qp_sol); // qp_sol
-	size += 1*sizeof(struct d_dense_qp); // qpd
-	size += 1*sizeof(struct d_dense_qp_sol); // qpd_sol
-	size += 1*sizeof(struct d_cond_qp_ocp2dense_workspace); // cond_workspace
-//	size += 1*sizeof(struct d_strmat); // sR
-
-	size += d_memsize_ocp_qp(N, nx, nu, nb, ng);
-	size += d_memsize_ocp_qp_sol(N, nx, nu, nb, ng);
-	size += d_memsize_dense_qp(nvd, ned, nbd, ngd);
-	size += d_memsize_dense_qp_sol(nvd, ned, nbd, ngd);
-	size += d_memsize_cond_qp_ocp2dense(&qp, &qpd);
-	size += 4*(N+1)*sizeof(double *); // lam_lb lam_ub lam_lg lam_ug
-
-//	size += 1*d_size_strmat(nvd, nvd); // sR
-
-	size += 1*nvd*nvd*sizeof(double); // H
-//	size += 1*nvd*nvd*sizeof(double); // R
-	size += 1*nvd*ned*sizeof(double); // A
-	size += 1*nvd*ngd*sizeof(double); // C
-	size += 3*nvd*sizeof(double); // g d_lb d_ub
-	size += 1*ned*sizeof(double); // b
-	size += 2*nbd*sizeof(double); // d_lb0 d_ub0
-	size += 2*ngd*sizeof(double); // d_lg d_ug
-	size += 1*nbd*sizeof(int); // idxb
-	size += 1*nvd*sizeof(double); // prim_sol
-	size += (2*nvd+2*ngd)*sizeof(double); // dual_sol
-
-	if(ngd>0) // QProblem
-		size += sizeof(QProblem);
-	else // QProblemB
-		size += sizeof(QProblemB);
-
-	size = (size+63)/64*64; // make multipl of typical cache line size
-	size += 1*64; // align once to typical cache line size
-
-	return size;
-
-}
-
-void ocp_qp_condensing_qpoases_create_memory(ocp_qp_in *qp_in, ocp_qp_condensing_qpoases_args *args, ocp_qp_condensing_qpoases_memory *qpoases_memory, void *memory) {
-
-    // extract problem size
-    int N = qp_in->N;
-    int *nx = (int *) qp_in->nx;
-    int *nu = (int *) qp_in->nu;
-    int *nb = (int *) qp_in->nb;
-    int *ng = (int *) qp_in->nc;
-	int **hidxb = (int **) qp_in->idxb;
-
-
-	// compute dense qp size
-	int nvd = 0;
-	int ned = 0;
-	int nbd = 0;
-	int ngd = 0;
-	d_compute_qp_size_ocp2dense(N, nx, nu, nb, hidxb, ng, &nvd, &ned, &nbd, &ngd);
-
-
-	// char pointer
-	char *c_ptr = (char *) memory;
-
-
-	//
-//	qpoases_memory->sR = (struct d_strmat *) c_ptr;
-//	c_ptr += 1*sizeof(struct d_strmat);
-
-	//
-	qpoases_memory->qp = (struct d_ocp_qp *) c_ptr;
-	c_ptr += 1*sizeof(struct d_ocp_qp);
-	//
-	qpoases_memory->qp_sol = (struct d_ocp_qp_sol *) c_ptr;
-	c_ptr += 1*sizeof(struct d_ocp_qp_sol);
-	//
-	qpoases_memory->qpd = (struct d_dense_qp *) c_ptr;
-	c_ptr += 1*sizeof(struct d_dense_qp);
-	//
-	qpoases_memory->qpd_sol = (struct d_dense_qp_sol *) c_ptr;
-	c_ptr += 1*sizeof(struct d_dense_qp_sol);
-	//
-	qpoases_memory->cond_workspace = (struct d_cond_qp_ocp2dense_workspace *) c_ptr;
-	c_ptr += 1*sizeof(struct d_cond_qp_ocp2dense_workspace);
-	//
-	qpoases_memory->hlam_lb = (double **) c_ptr;
-	c_ptr += (N+1)*sizeof(double *);
-	//
-	qpoases_memory->hlam_ub = (double **) c_ptr;
-	c_ptr += (N+1)*sizeof(double *);
-	//
-	qpoases_memory->hlam_lg = (double **) c_ptr;
-	c_ptr += (N+1)*sizeof(double *);
-	//
-	qpoases_memory->hlam_ug = (double **) c_ptr;
-	c_ptr += (N+1)*sizeof(double *);
-
-
-	//
-//	struct d_strmat *sR = qpoases_memory->sR;
-
-	//
-	struct d_ocp_qp *qp = qpoases_memory->qp;
-	//
-	struct d_ocp_qp_sol *qp_sol = qpoases_memory->qp_sol;
-	//
-	struct d_dense_qp *qpd = qpoases_memory->qpd;
-	//
-	struct d_dense_qp_sol *qpd_sol = qpoases_memory->qpd_sol;
-	//
-	struct d_cond_qp_ocp2dense_workspace *cond_workspace = qpoases_memory->cond_workspace;
-
-
-	//
-	qpoases_memory->H = (double *) c_ptr;
-	c_ptr += nvd*nvd*sizeof(double);
-	//
-//	qpoases_memory->R = (double *) c_ptr;
-//	c_ptr += nvd*nvd*sizeof(double);
-	//
-	qpoases_memory->A = (double *) c_ptr;
-	c_ptr += nvd*ned*sizeof(double);
-	//
-	qpoases_memory->C = (double *) c_ptr;
-	c_ptr += nvd*ngd*sizeof(double);
-	//
-	qpoases_memory->g = (double *) c_ptr;
-	c_ptr += nvd*sizeof(double);
-	//
-	qpoases_memory->b = (double *) c_ptr;
-	c_ptr += ned*sizeof(double);
-	//
-	qpoases_memory->d_lb0 = (double *) c_ptr;
-	c_ptr += nbd*sizeof(double);
-	//
-	qpoases_memory->d_ub0 = (double *) c_ptr;
-	c_ptr += nbd*sizeof(double);
-	//
-	qpoases_memory->d_lb = (double *) c_ptr;
-	c_ptr += nvd*sizeof(double);
-	//
-	qpoases_memory->d_ub = (double *) c_ptr;
-	c_ptr += nvd*sizeof(double);
-	//
-	qpoases_memory->d_lg = (double *) c_ptr;
-	c_ptr += ngd*sizeof(double);
-	//
-	qpoases_memory->d_ug = (double *) c_ptr;
-	c_ptr += ngd*sizeof(double);
-	//
-	qpoases_memory->idxb = (int *) c_ptr;
-	c_ptr += nbd*sizeof(int);
-	//
-	qpoases_memory->prim_sol = (double *) c_ptr;
-	c_ptr += nvd*sizeof(double);
-	//
-	qpoases_memory->dual_sol = (double *) c_ptr;
-	c_ptr += (2*nvd+2*ngd)*sizeof(double);
-
-
-	// align memory to typical cache line size
-	size_t s_ptr = (size_t) c_ptr;
-	s_ptr = (s_ptr+63)/64*64;
-	c_ptr = (char *) s_ptr;
-
-
-	//
-//	d_create_strmat(nvd, nvd, sR, c_ptr);
-//	c_ptr += sR->memory_size;
-
-	// ocp qp structure
-	d_create_ocp_qp(N, nx, nu, nb, ng, qp, c_ptr);
-	c_ptr += qp->memsize;
-	// ocp qp sol structure
-	d_create_ocp_qp_sol(N, nx, nu, nb, ng, qp_sol, c_ptr);
-	c_ptr += qp_sol->memsize;
-	// dense qp structure
-	d_create_dense_qp(nvd, ned, nbd, ngd, qpd, c_ptr);
-	c_ptr += qpd->memsize;
-	// dense qp sol structure
-	d_create_dense_qp_sol(nvd, ned, nbd, ngd, qpd_sol, c_ptr);
-	c_ptr += qpd_sol->memsize;
-	// cond workspace structure
-	d_create_cond_qp_ocp2dense(qp, qpd, cond_workspace, c_ptr);
-	c_ptr += cond_workspace->memsize;
-
-
-	// qpOASES (HUGE!!!) workspace at the end !!!
-	//
-	if(ngd>0) // QProblem
-		{
-		qpoases_memory->QP = (void *) c_ptr;
-		c_ptr += sizeof(QProblem);
-		}
-	else // QProblemB
-		{
-		qpoases_memory->QPB = (void *) c_ptr;
-		c_ptr += sizeof(QProblemB);
-		}
-
-
-	return;
-
-}
-
-int ocp_qp_condensing_qpoases(ocp_qp_in *qp_in, ocp_qp_out *qp_out,
-    void *args_, void *memory_, void *workspace_) {
-
-	// cast structures
-	ocp_qp_condensing_qpoases_args *args = (ocp_qp_condensing_qpoases_args *) args_;
-	ocp_qp_condensing_qpoases_memory *memory = (ocp_qp_condensing_qpoases_memory *) memory_;
-
-    // initialize return code
-    int acados_status = ACADOS_SUCCESS;
-
-    // loop index
-    int ii;
-
-	// extract memory
-	double **hlam_lb = memory->hlam_lb;
-	double **hlam_ub = memory->hlam_ub;
-	double **hlam_lg = memory->hlam_lg;
-	double **hlam_ug = memory->hlam_ug;
-//	struct d_strmat *sR = memory->sR;
-	struct d_ocp_qp *qp = memory->qp;
-	struct d_ocp_qp_sol *qp_sol = memory->qp_sol;
-	struct d_dense_qp *qpd = memory->qpd;
-	struct d_dense_qp_sol *qpd_sol = memory->qpd_sol;
-	struct d_cond_qp_ocp2dense_workspace *cond_workspace = memory->cond_workspace;
-	double *H = memory->H;
-//	double *R = memory->R;
-	double *A = memory->A;
-	double *C = memory->C;
-	double *g = memory->g;
-	double *b = memory->b;
-	double *d_lb0 = memory->d_lb0;
-	double *d_ub0 = memory->d_ub0;
-	double *d_lb = memory->d_lb;
-	double *d_ub = memory->d_ub;
-	double *d_lg = memory->d_lg;
-	double *d_ug = memory->d_ug;
-	int *idxb = memory->idxb;
-	double *prim_sol = memory->prim_sol;
-	double *dual_sol = memory->dual_sol;
-	QProblemB *QPB = memory->QPB;
-	QProblem *QP = memory->QP;
-
-    // extract ocp problem size
-    int N = qp_in->N;
-//    int *nx = (int *) qp_in->nx;
-//    int *nu = (int *) qp_in->nu;
-    int *nb = (int *) qp_in->nb;
-    int *ng = (int *) qp_in->nc;
-
-	// extract input data
-    double **hA = (double **) qp_in->A;
-    double **hB = (double **) qp_in->B;
-    double **hb = (double **) qp_in->b;
-    double **hQ = (double **) qp_in->Q;
-    double **hS = (double **) qp_in->S;
-    double **hR = (double **) qp_in->R;
-    double **hq = (double **) qp_in->q;
-    double **hr = (double **) qp_in->r;
-    double **hd_lb = (double **) qp_in->lb;
-    double **hd_ub = (double **) qp_in->ub;
-    double **hC = (double **) qp_in->Cx;
-    double **hD = (double **) qp_in->Cu;
-    double **hd_lg = (double **) qp_in->lc;
-    double **hd_ug = (double **) qp_in->uc;
-    int **hidxb = (int **) qp_in->idxb;
-
-    // extract output struct members
-    double **hx = qp_out->x;
-    double **hu = qp_out->u;
-    double **hpi = qp_out->pi;
-    double **hlam = qp_out->lam;
-
-	//
-	for(ii=0; ii<=N; ii++)
-		{
-		hlam_lb[ii] = hlam[ii];
-		hlam_ub[ii] = hlam[ii]+nb[ii];
-		hlam_lg[ii] = hlam[ii]+2*nb[ii];
-		hlam_ug[ii] = hlam[ii]+2*nb[ii]+ng[ii];
-		}
-
-	// extract dense qp size
-	int nvd = qpd->nv;
-//	int ned = qpd->ne;
-	int nbd = qpd->nb;
-	int ngd = qpd->ng;
-
-	// ocp qp structure
-	d_cvt_colmaj_to_ocp_qp(hA, hB, hb, hQ, hS, hR, hq, hr, hidxb, hd_lb, hd_ub, hC, hD, hd_lg, hd_ug, qp);
-
-	// dense qp structure
-	d_cond_qp_ocp2dense(qp, qpd, cond_workspace);
-
-#if 0
-	d_print_strmat(nvd, nvd, qpd->Hg, 0, 0);
-	exit(1);
-#endif
-
-	// fill in the upper triangular of H in dense_qp
-	dtrtr_l_libstr(nvd, qpd->Hg, 0, 0, qpd->Hg, 0, 0);
-
-	// dense qp row-major
-	d_cvt_dense_qp_to_rowmaj(qpd, H, g, A, b, idxb, d_lb0, d_ub0, C, d_lg, d_ug);
-
-
-	// reorder bounds
-	for(ii=0; ii<nvd; ii++)
-		{
-		d_lb[ii] = - QPOASES_INFTY;
-		d_ub[ii] = + QPOASES_INFTY;
-		}
-	for(ii=0; ii<nbd; ii++)
-		{
-		d_lb[idxb[ii]] = d_lb0[ii];
-		d_ub[idxb[ii]] = d_ub0[ii];
-		}
-
-	// cholesky factorization of H
-//	dpotrf_l_libstr(nvd, qpd->Hg, 0, 0, sR, 0, 0);
-
-	// fill in upper triangular of R
-//	dtrtr_l_libstr(nvd, sR, 0, 0, sR, 0, 0);
-
-	// extract R
-//	d_cvt_strmat2mat(nvd, nvd, sR, 0, 0, R, nvd);
-
-#if 0
-	d_print_mat(nvd, nvd, H, nvd);
-	d_print_mat(nvd, nvd, R, nvd);
-	exit(1);
-#endif
-
-
-	// cold start the dual solution with no active constraints
-	int warm_start = args->warm_start;
-	if(!warm_start)
-		for(ii=0; ii<2*nvd+2*ngd; ii++)
-			dual_sol[ii] = 0;
-
-
-	// solve dense qp
-	int nwsr = args->nwsr; // max number of working set recalculations
-	double cputime = args->cputime;
-	int return_flag = 0;
-	if(ngd>0) // QProblem
-		{
-		QProblemCON(QP, nvd, ngd, HST_POSDEF);
-		QProblem_setPrintLevel(QP, PL_MEDIUM);
-		QProblem_printProperties(QP);
-		return_flag = QProblem_init(QP, H, g, C, d_lb, // initW
-            d_ub, d_lg, d_ug, &nwsr, &cputime); //, NULL,
-//            dual_sol, NULL, NULL, NULL);
-//            NULL, NULL, NULL, NULL);
-//            NULL, NULL, NULL, R);
-		QProblem_getPrimalSolution(QP, prim_sol);
-		QProblem_getDualSolution(QP, dual_sol);
-		}
-	else // QProblemB
-		{
-		QProblemBCON(QPB, nvd, HST_POSDEF);
-		QProblemB_setPrintLevel(QPB, PL_MEDIUM);
-		QProblemB_printProperties(QPB);
-		return_flag = QProblemB_init(QPB, H, g, d_lb, // initW
-            d_ub, &nwsr, &cputime); //, NULL,
-//            dual_sol, NULL, NULL);
-		QProblemB_getPrimalSolution(QPB, prim_sol);
-		QProblemB_getDualSolution(QPB, dual_sol);
-		}
-
-
-	// save solution statistics to memory
-	memory->cputime = cputime;
-	memory->nwsr = nwsr;
-
-
-#if 0
-	d_print_mat(1, nvd, prim_sol, 1);
-	exit(1);
-#endif
-
-
-<<<<<<< HEAD
-	// copy prim_sol and dual_sol to qpd_sol
-	d_cvt_vec2strvec(nvd, prim_sol, qpd_sol->v, 0);
-
-=======
-    d_zeros(&A_row_major, work.nconstraints, work.nconvars);
-    convert_to_row_major(out.A, A_row_major, work.nconstraints, work.nconvars);
-
-    // #ifdef DEBUG
-    // print_condensed_QP(work.nconvars, work.nconstraints, &out);
-    // #endif
-
-#if 0
-	d_print_mat(ncv, ncv, out.H, ncv);
-	exit(1);
-#endif
-
-    int_t return_flag;
-    if (work.nconstraints) {
-        return_flag = solve_condensed_QP(work.nconvars, work.nconstraints, &QP,
-                primal_solution, dual_solution);
-    } else {
-        return_flag = solve_condensed_QPB(work.nconvars, &QPB, primal_solution, dual_solution);
-    }
-    recover_state_trajectory(qp_in, qp_out->x, qp_out->u, qp_out->pi,
-            primal_solution, dual_solution, qp_in->lb[0], work.nconstraints, work.nconvars);
-
-    d_free(out.H);
-    d_free(out.h);
-    d_free(out.lb);
-    d_free(out.ub);
-    d_free(out.A);
-    d_free(out.lbA);
-    d_free(out.ubA);
-
-    for (int_t i = 0; i < qp_in->N; i++) {
-        for (int_t j = 0; j <= i; j++) {
-            d_free(work.G[i][j]);
-            d_free(work.D[i][j]);
-        }
-        free(work.G[i]);
-        free(work.D[i]);
-        d_free(work.g[i]);
-    }
-    for (int_t i = 0; i < qp_in->N; i++) {
-        d_free(work.D[qp_in->N][i]);
-    }
-    free(work.D[qp_in->N]);
-    free(work.G);
-    free(work.g);
-    free(work.D);
-    d_free(work.W1_x);
-    d_free(work.W2_x);
-    d_free(work.W1_u);
-    d_free(work.W2_u);
-    d_free(work.w1);
-    d_free(work.w2);
-    d_free(work.Sx0);
-    int_free(work.nstate_bounds);
-    d_free(A_row_major);
-    d_free(primal_solution);
-    d_free(dual_solution);
-
-    return return_flag;
-}
->>>>>>> 8afd3001
-
-	// expand solution
-	d_expand_sol_dense2ocp(qp, qpd_sol, qp_sol, cond_workspace);
-
-
-	// extract solution
-	d_cvt_ocp_qp_sol_to_colmaj(qp, qp_sol, hu, hx, hpi, hlam_lb, hlam_ub, hlam_lg, hlam_ug);
-
-
-    // return
-	acados_status = return_flag;
-    return acados_status;
-//
-}
-
-// XXX remove !!!!!
-void ocp_qp_condensing_qpoases_initialize(ocp_qp_in *qp_in, void *args_, void *mem_, void **work) {
-    ocp_qp_condensing_qpoases_args *args = (ocp_qp_condensing_qpoases_args*) args_;
-
-    // TODO(dimitris): replace dummy commands once interface completed
-    args++;
-    if (qp_in->nx[0] > 0)
-        mem_++;
-    work++;
-}
-
-void ocp_qp_condensing_qpoases_destroy(void *mem_, void *work) {
-    // TODO(dimitris): replace dummy commands once interface completed
-    mem_++;
-    work++;
-}
-
-
-
 // giaf vs robin condensing
 #endif