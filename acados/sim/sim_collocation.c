--- conflicted
+++ resolved
@@ -116,15 +116,10 @@
 }
 
 void read_Gauss_simplified(const int_t num_stages, Newton_scheme *scheme) {
-<<<<<<< HEAD
     real_t *D;
     D = (real_t *) calloc(2 * num_stages, sizeof(real_t));
     real_t *T;
     T = (real_t *) calloc(num_stages*num_stages, sizeof(real_t));
-=======
-    real_t D[2 * num_stages];
-    real_t T[num_stages * num_stages];
->>>>>>> 2639bdff
     char simplified[80];
     int_t *perm;
     real_t *T_inv;
@@ -277,12 +272,8 @@
     int intSwap;
     int DIM = dim;
     int DIM_RHS = dim2;
-<<<<<<< HEAD
     real_t *bPerm;
     bPerm = (real_t *) calloc(DIM*DIM_RHS, sizeof(real_t));
-=======
-    real_t bPerm[DIM * DIM_RHS];
->>>>>>> 2639bdff
     real_t tmp_var;
 
     for (i = 0; i < DIM; ++i) {
