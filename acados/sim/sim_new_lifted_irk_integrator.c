/*
 *    This file is part of acados.
 *
 *    acados is free software; you can redistribute it and/or
 *    modify it under the terms of the GNU Lesser General Public
 *    License as published by the Free Software Foundation; either
 *    version 3 of the License, or (at your option) any later version.
 *
 *    acados is distributed in the hope that it will be useful,
 *    but WITHOUT ANY WARRANTY; without even the implied warranty of
 *    MERCHANTABILITY or FITNESS FOR A PARTICULAR PURPOSE.  See the GNU
 *    Lesser General Public License for more details.
 *
 *    You should have received a copy of the GNU Lesser General Public
 *    License along with acados; if not, write to the Free Software Foundation,
 *    Inc., 51 Franklin Street, Fifth Floor, Boston, MA  02110-1301  USA
 *
 */

#include "acados/sim/sim_new_lifted_irk_integrator.h"

// standard
#include <assert.h>
#include <stdio.h>
#include <stdlib.h>
#include <string.h>
// acados
#include "acados/utils/mem.h"
#include "acados/utils/print.h"

#include "acados/sim/sim_common.h"

#include "blasfeo/include/blasfeo_common.h"
#include "blasfeo/include/blasfeo_d_aux.h"
#include "blasfeo/include/blasfeo_d_aux_ext_dep.h"
#include "blasfeo/include/blasfeo_d_blas.h"
#include "blasfeo/include/blasfeo_target.h"
#include "blasfeo/include/blasfeo_v_aux_ext_dep.h"


/************************************************
* dims
************************************************/

int sim_new_lifted_irk_dims_calculate_size()
{
    int size = sizeof(sim_new_lifted_irk_dims);

    return size;
}

void *sim_new_lifted_irk_dims_assign(void *config_, void *raw_memory)
{
    char *c_ptr = raw_memory;

    sim_new_lifted_irk_dims *dims = (sim_new_lifted_irk_dims *) c_ptr;
    c_ptr += sizeof(sim_new_lifted_irk_dims);

    assert((char *) raw_memory + sim_new_lifted_irk_dims_calculate_size() >= c_ptr);

    return dims;
}

void sim_new_lifted_irk_set_nx(void *dims_, int nx)
{
    sim_new_lifted_irk_dims *dims = (sim_new_lifted_irk_dims *) dims_;
    dims->nx = nx;
}

void sim_new_lifted_irk_set_nu(void *dims_, int nu)
{
    sim_new_lifted_irk_dims *dims = (sim_new_lifted_irk_dims *) dims_;
    dims->nu = nu;
}

void sim_new_lifted_irk_set_nz(void *dims_, int nz)
{
    sim_new_lifted_irk_dims *dims = (sim_new_lifted_irk_dims *) dims_;
    dims->nz = nz;
}

void sim_new_lifted_irk_get_nx(void *dims_, int *nx)
{
    sim_new_lifted_irk_dims *dims = (sim_new_lifted_irk_dims *) dims_;
    *nx = dims->nx;
}

void sim_new_lifted_irk_get_nu(void *dims_, int *nu)
{
    sim_new_lifted_irk_dims *dims = (sim_new_lifted_irk_dims *) dims_;
    *nu = dims->nu;
}

void sim_new_lifted_irk_get_nz(void *dims_, int *nz)
{
    sim_new_lifted_irk_dims *dims = (sim_new_lifted_irk_dims *) dims_;
    *nz = dims->nz;
}

/************************************************
* model
************************************************/

int sim_new_lifted_irk_model_calculate_size(void *config, void *dims)
{
    int size = 0;

    size += sizeof(new_lifted_irk_model);

    return size;
}



void *sim_new_lifted_irk_model_assign(void *config, void *dims, void *raw_memory)
{
    char *c_ptr = (char *) raw_memory;

    new_lifted_irk_model *data = (new_lifted_irk_model *) c_ptr;
    c_ptr += sizeof(new_lifted_irk_model);

    assert((char *) raw_memory + sim_new_lifted_irk_model_calculate_size(config, dims) >= c_ptr);

    return data;
}



int sim_new_lifted_irk_model_set_function(void *model_, sim_function_t fun_type, void *fun)
{
    new_lifted_irk_model *model = model_;

    switch (fun_type)
    {
        case IMPL_ODE_FUN:
            model->impl_ode_fun = (external_function_generic *) fun;
            break;
        case IMPL_ODE_FUN_JAC_X_XDOT_U:
            model->impl_ode_fun_jac_x_xdot_u = (external_function_generic *) fun;
            break;
        default:
            return ACADOS_FAILURE;
    }
    return ACADOS_SUCCESS;
}
/************************************************
* opts
************************************************/

int sim_new_lifted_irk_opts_calculate_size(void *config_, void *dims)
{
    int ns_max = NS_MAX;

    int size = 0;

    size += sizeof(sim_rk_opts);

    size += ns_max * ns_max * sizeof(double);  // A_mat
    size += ns_max * sizeof(double);           // b_vec
    size += ns_max * sizeof(double);           // c_vec

    int tmp0 = gauss_nodes_work_calculate_size(ns_max);
    int tmp1 = butcher_table_work_calculate_size(ns_max);
    int work_size = tmp0 > tmp1 ? tmp0 : tmp1;
    size += work_size;  // work

    make_int_multiple_of(8, &size);
    size += 1 * 8;

    return size;
}



void *sim_new_lifted_irk_opts_assign(void *config_, void *dims, void *raw_memory)
{
    int ns_max = NS_MAX;

    char *c_ptr = (char *) raw_memory;

    sim_rk_opts *opts = (sim_rk_opts *) c_ptr;
    c_ptr += sizeof(sim_rk_opts);

    align_char_to(8, &c_ptr);

    assign_and_advance_double(ns_max * ns_max, &opts->A_mat, &c_ptr);
    assign_and_advance_double(ns_max, &opts->b_vec, &c_ptr);
    assign_and_advance_double(ns_max, &opts->c_vec, &c_ptr);

    // work
    int tmp0 = gauss_nodes_work_calculate_size(ns_max);
    int tmp1 = butcher_table_work_calculate_size(ns_max);
    int work_size = tmp0 > tmp1 ? tmp0 : tmp1;
    opts->work = c_ptr;
    c_ptr += work_size;

    assert((char *) raw_memory + sim_new_lifted_irk_opts_calculate_size(config_, dims) >= c_ptr);

    return (void *) opts;
}



void sim_new_lifted_irk_opts_initialize_default(void *config_, void *dims_, void *opts_)
{
    sim_rk_opts *opts = opts_;
    sim_new_lifted_irk_dims *dims = (sim_new_lifted_irk_dims *) dims_;

    int nx = dims->nx;
    int nu = dims->nu;
    opts->ns = 3;  // GL 3
    int ns = opts->ns;

    assert(ns <= NS_MAX && "ns > NS_MAX!");

    // set tableau size
    opts->tableau_size = opts->ns;

    // gauss collocation nodes
    gauss_nodes(ns, opts->c_vec, opts->work);

    // butcher tableau
    butcher_table(ns, opts->c_vec, opts->b_vec, opts->A_mat, opts->work);

    // default options
    opts->newton_iter = 1;
    opts->scheme = NULL;
    opts->num_steps = 1;
    opts->num_forw_sens = nx + nu;
    opts->sens_forw = true;
    opts->sens_adj = false;
    opts->sens_hess = false;
    opts->jac_reuse = false;

    opts->output_z = false;
    opts->sens_algebraic = false;
    return;
}



void sim_new_lifted_irk_opts_update(void *config_, void *dims, void *opts_)
{
    sim_rk_opts *opts = opts_;

    int ns = opts->ns;

    assert(ns <= NS_MAX && "ns > NS_MAX!");

    // set tableau size
    opts->tableau_size = opts->ns;

    // gauss collocation nodes
    gauss_nodes(ns, opts->c_vec, opts->work);

    // butcher tableau
    butcher_table(ns, opts->c_vec, opts->b_vec, opts->A_mat, opts->work);

    return;
}



/************************************************
* memory
************************************************/

int sim_new_lifted_irk_memory_calculate_size(void *config, void *dims_, void *opts_)
{
    sim_rk_opts *opts = opts_;
    sim_new_lifted_irk_dims *dims = (sim_new_lifted_irk_dims *) dims_;

    int ns = opts->ns;

    int nx = dims->nx;
    int nu = dims->nu;

    int num_steps = opts->num_steps;

    int size = sizeof(sim_new_lifted_irk_memory);

    size += 1 * sizeof(struct blasfeo_dmat);            // S_forw
    size += 2 * sizeof(struct blasfeo_dmat);            // JGK, JGf
    size += (num_steps) * sizeof(struct blasfeo_dmat);  // JKf
    size += (num_steps) * sizeof(struct blasfeo_dvec);  // K
    size += 2 * sizeof(struct blasfeo_dvec);            // x, u

    size += blasfeo_memsize_dmat(nx, nx + nu);                    // S_forw
    size += blasfeo_memsize_dmat(nx * ns, nx * ns);               // JGK
    size += 1 * blasfeo_memsize_dmat(nx * ns, nx + nu);           // JGf
    size += (num_steps) *blasfeo_memsize_dmat(nx * ns, nx + nu);  // JKf
    size += (num_steps) *blasfeo_memsize_dvec(nx * ns);           // K
    size += 1 * blasfeo_memsize_dvec(nx);                         // x
    size += 1 * blasfeo_memsize_dvec(nu);                         // u

    make_int_multiple_of(64, &size);
    size += 1 * 64;

    return size;
}



void *sim_new_lifted_irk_memory_assign(void *config, void *dims_, void *opts_, void *raw_memory)
{
    char *c_ptr = (char *) raw_memory;

    sim_rk_opts *opts = opts_;
    sim_new_lifted_irk_dims *dims = (sim_new_lifted_irk_dims *) dims_;

    int ns = opts->ns;

    int nx = dims->nx;
    int nu = dims->nu;

    int num_steps = opts->num_steps;

    sim_new_lifted_irk_memory *memory = (sim_new_lifted_irk_memory *) c_ptr;
    c_ptr += sizeof(sim_new_lifted_irk_memory);

    memory->S_forw = (struct blasfeo_dmat *) c_ptr;
    c_ptr += sizeof(struct blasfeo_dmat);

    memory->JGK = (struct blasfeo_dmat *) c_ptr;
    c_ptr += sizeof(struct blasfeo_dmat);

    memory->JGf = (struct blasfeo_dmat *) c_ptr;
    c_ptr += sizeof(struct blasfeo_dmat);

    assign_and_advance_blasfeo_dmat_structs(num_steps, &memory->JKf, &c_ptr);

    assign_and_advance_blasfeo_dvec_structs(num_steps, &memory->K, &c_ptr);

    memory->x = (struct blasfeo_dvec *) c_ptr;
    c_ptr += sizeof(struct blasfeo_dvec);

    memory->u = (struct blasfeo_dvec *) c_ptr;
    c_ptr += sizeof(struct blasfeo_dvec);

    align_char_to(64, &c_ptr);

    assign_and_advance_blasfeo_dmat_mem(nx, nx + nu, memory->S_forw, &c_ptr);
    assign_and_advance_blasfeo_dmat_mem(nx * ns, nx * ns, memory->JGK, &c_ptr);
    assign_and_advance_blasfeo_dmat_mem(nx * ns, nx + nu, memory->JGf, &c_ptr);
    for (int i = 0; i < num_steps; i++)
    {
        assign_and_advance_blasfeo_dmat_mem(nx * ns, nx + nu, &memory->JKf[i], &c_ptr);
        blasfeo_dgese(nx * ns, nx + nu, 0.0, &memory->JKf[i], 0, 0);
    }

    for (int i = 0; i < num_steps; i++)
    {
        assign_and_advance_blasfeo_dvec_mem(nx * ns, &memory->K[i], &c_ptr);
        blasfeo_dvecse(nx * ns, 0.0, &memory->K[i], 0);
    }

    assign_and_advance_blasfeo_dvec_mem(nx, memory->x, &c_ptr);
    blasfeo_dvecse(nx, 0.0, memory->x, 0);
    assign_and_advance_blasfeo_dvec_mem(nu, memory->u, &c_ptr);
    blasfeo_dvecse(nu, 0.0, memory->u, 0);

    // TODO(andrea): need to move this to options.
    memory->update_sens = 1;

    assert((char *) raw_memory + sim_new_lifted_irk_memory_calculate_size(config, dims, opts_) >=
           c_ptr);

    return (void *) memory;
}



/************************************************
* workspace
************************************************/

int sim_new_lifted_irk_workspace_calculate_size(void *config_, void *dims_, void *opts_)
{
    sim_rk_opts *opts = opts_;
    sim_new_lifted_irk_dims *dims = (sim_new_lifted_irk_dims *) dims_;

    int ns = opts->ns;

    int nx = dims->nx;
    int nu = dims->nu;

    int size = sizeof(sim_new_lifted_irk_workspace);

    size += 3 * sizeof(struct blasfeo_dmat);  // J_temp_x, J_temp_xdot, J_temp_u

    size += 5 * sizeof(struct blasfeo_dvec);  // rG, xt, xn, xn_out, dxn
    size += 1 * sizeof(struct blasfeo_dvec);  // w ([x; u])

    size += 2 * blasfeo_memsize_dmat(nx, nx);  // J_temp_x, J_temp_xdot
    size += blasfeo_memsize_dmat(nx, nu);      // J_temp_u

    size += 1 * blasfeo_memsize_dvec(nx * ns);  // rG
    size += 4 * blasfeo_memsize_dvec(nx);       // xt, xn, xn_out, dxn
    size += blasfeo_memsize_dvec(nx + nu);      // w

    size += nx * ns * sizeof(int);  // ipiv

    make_int_multiple_of(64, &size);
    size += 1 * 64;

    return size;
}



static void *sim_new_lifted_irk_cast_workspace(void *config_, void *dims_, void *opts_,
                                               void *raw_memory)
{
    sim_rk_opts *opts = opts_;
    sim_new_lifted_irk_dims *dims = (sim_new_lifted_irk_dims *) dims_;

    int ns = opts->ns;

    int nx = dims->nx;
    int nu = dims->nu;

    char *c_ptr = (char *) raw_memory;

    sim_new_lifted_irk_workspace *workspace = (sim_new_lifted_irk_workspace *) c_ptr;
    c_ptr += sizeof(sim_new_lifted_irk_workspace);

    workspace->J_temp_x = (struct blasfeo_dmat *) c_ptr;
    c_ptr += sizeof(struct blasfeo_dmat);

    workspace->J_temp_xdot = (struct blasfeo_dmat *) c_ptr;
    c_ptr += sizeof(struct blasfeo_dmat);
    workspace->J_temp_u = (struct blasfeo_dmat *) c_ptr;
    c_ptr += sizeof(struct blasfeo_dmat);

    workspace->rG = (struct blasfeo_dvec *) c_ptr;
    c_ptr += sizeof(struct blasfeo_dvec);

    workspace->xt = (struct blasfeo_dvec *) c_ptr;
    c_ptr += sizeof(struct blasfeo_dvec);

    workspace->xn = (struct blasfeo_dvec *) c_ptr;
    c_ptr += sizeof(struct blasfeo_dvec);

    workspace->xn_out = (struct blasfeo_dvec *) c_ptr;
    c_ptr += sizeof(struct blasfeo_dvec);

    workspace->dxn = (struct blasfeo_dvec *) c_ptr;
    c_ptr += sizeof(struct blasfeo_dvec);

    workspace->w = (struct blasfeo_dvec *) c_ptr;
    c_ptr += sizeof(struct blasfeo_dvec);

    align_char_to(64, &c_ptr);

    assign_and_advance_blasfeo_dmat_mem(nx, nx, workspace->J_temp_x, &c_ptr);
    assign_and_advance_blasfeo_dmat_mem(nx, nx, workspace->J_temp_xdot, &c_ptr);
    assign_and_advance_blasfeo_dmat_mem(nx, nu, workspace->J_temp_u, &c_ptr);

    assign_and_advance_blasfeo_dvec_mem(nx * ns, workspace->rG, &c_ptr);
    assign_and_advance_blasfeo_dvec_mem(nx, workspace->xt, &c_ptr);
    assign_and_advance_blasfeo_dvec_mem(nx, workspace->xn, &c_ptr);
    assign_and_advance_blasfeo_dvec_mem(nx, workspace->xn_out, &c_ptr);
    assign_and_advance_blasfeo_dvec_mem(nx, workspace->dxn, &c_ptr);
    assign_and_advance_blasfeo_dvec_mem(nx + nu, workspace->w, &c_ptr);

    assign_and_advance_int(nx * ns, &workspace->ipiv, &c_ptr);

    assert((char *) raw_memory +
               sim_new_lifted_irk_workspace_calculate_size(config_, dims, opts_) >=
           c_ptr);

    return (void *) workspace;
}



/************************************************
* functions
************************************************/

int sim_new_lifted_irk(void *config_, sim_in *in, sim_out *out, void *opts_, void *mem_,
                       void *work_)
{
    // typecasting
    sim_solver_config *config = config_;
    sim_rk_opts *opts = opts_;
    sim_new_lifted_irk_memory *memory = (sim_new_lifted_irk_memory *) mem_;

    void *dims_ = in->dims;
    sim_new_lifted_irk_dims *dims = (sim_new_lifted_irk_dims *) dims_;

    sim_new_lifted_irk_workspace *workspace =
        (sim_new_lifted_irk_workspace *) sim_new_lifted_irk_cast_workspace(config, dims, opts,
                                                                           work_);

    int nx = dims->nx;
    int nu = dims->nu;
    int nz = dims->nz;

    int ns = opts->ns;

    assert(opts->ns == opts->tableau_size && "the Butcher tableau size does not match ns");

    // assert - only use supported features
    assert(nz == 0 && "nz should be zero - DAEs are not (yet) supported for this integrator");
    assert(opts->output_z == false &&
            "opts->output_z should be false - DAEs are not (yet) supported for this integrator");
    assert(opts->sens_algebraic == false &&
       "opts->sens_algebraic should be false - DAEs are not (yet) supported for this integrator");

    int ii, jj, ss;
    double a;


    double *x = in->x;
    double *u = in->u;
    double *S_forw_in = in->S_forw;

<<<<<<< HEAD
=======
    // int newton_iter = opts->newton_iter; // not used; always 1 in lifted
>>>>>>> eebd95b2
    double *A_mat = opts->A_mat;
    double *b_vec = opts->b_vec;
    int num_steps = opts->num_steps;

    double step = in->T / num_steps;
    int update_sens = memory->update_sens;

    int *ipiv = workspace->ipiv;
    struct blasfeo_dmat *JGK = memory->JGK;
    struct blasfeo_dmat *S_forw = memory->S_forw;

    struct blasfeo_dmat *J_temp_x = workspace->J_temp_x;
    struct blasfeo_dmat *J_temp_xdot = workspace->J_temp_xdot;
    struct blasfeo_dmat *J_temp_u = workspace->J_temp_u;

    struct blasfeo_dvec *rG = workspace->rG;
    struct blasfeo_dvec *K = memory->K;
    struct blasfeo_dmat *JGf = memory->JGf;
    struct blasfeo_dmat *JKf = memory->JKf;
    struct blasfeo_dvec *xt = workspace->xt;
    struct blasfeo_dvec *xn = workspace->xn;
    struct blasfeo_dvec *xn_out = workspace->xn_out;
    struct blasfeo_dvec *dxn = workspace->dxn;

    struct blasfeo_dvec *w = workspace->w;

    double *x_out = out->xn;
    double *S_forw_out = out->S_forw;

    struct blasfeo_dvec_args ext_fun_in_K;

    ext_fun_arg_t ext_fun_type_in[3];
    void *ext_fun_in[3];

    struct blasfeo_dvec_args ext_fun_out_rG;
    ext_fun_arg_t ext_fun_type_out[5];
    void *ext_fun_out[5];

    new_lifted_irk_model *model = in->model;

    acados_timer timer, timer_ad;
    double timing_ad = 0.0;

    if (opts->sens_adj)
    {
        printf("NOT IMPLEMENTED YET - EXITING.");
        exit(1);
    }


    blasfeo_dgese(nx, nx, 0.0, J_temp_x, 0, 0);
    blasfeo_dgese(nx, nx, 0.0, J_temp_xdot, 0, 0);
    blasfeo_dgese(nx, nu, 0.0, J_temp_x, 0, 0);

    blasfeo_dvecse(nx * ns, 0.0, rG, 0);

    // TODO(dimitris): shouldn't this be NF instead of nx+nu??
    if (update_sens) blasfeo_pack_dmat(nx, nx + nu, S_forw_in, nx, S_forw, 0, 0);

    blasfeo_dvecse(nx * ns, 0.0, rG, 0);
    blasfeo_pack_dvec(nx, x, xn, 0);
    blasfeo_pack_dvec(nx, x, xn_out, 0);
    blasfeo_dvecse(nx, 0.0, dxn, 0);


    // start the loop
    acados_tic(&timer);
    for (ss = 0; ss < num_steps; ss++)
    {
        // initialize
        blasfeo_dgese(nx * ns, nx * ns, 0.0, JGK, 0, 0);
        blasfeo_dgese(nx * ns, nx + nu, 0.0, JGf, 0, 0);

        // expansion step (K variables)
        // compute x and u step
        blasfeo_pack_dvec(nx, in->x, w, 0);
        blasfeo_pack_dvec(nu, in->u, w, nx);

        blasfeo_daxpy(nx, -1.0, memory->x, 0, w, 0, w, 0);
        blasfeo_daxpy(nu, -1.0, memory->u, 0, w, nx, w, nx);
        blasfeo_dgemv_n(nx * ns, nx + nu, 1.0, &JKf[ss], 0, 0, w, 0, 1.0, &K[ss], 0, &K[ss], 0);

        blasfeo_pack_dvec(nx, in->x, memory->x, 0);
        blasfeo_pack_dvec(nu, in->u, memory->u, 0);

        // reset value of JKf
        blasfeo_dgese(nx * ns, nx + nu, 0.0, &JKf[ss], 0, 0);

        for (ii = 0; ii < ns; ii++)  // ii-th row of tableau
        {
            // take x(n); copy a strvec into a strvec
            blasfeo_dveccp(nx, xn, 0, xt, 0);

            for (jj = 0; jj < ns; jj++)
            {  // jj-th col of tableau
                a = A_mat[ii + ns * jj];
                if (a != 0)
                {
                    // xt = xt + T_int * a[i,j]*K_j
                    a *= step;
                    blasfeo_daxpy(nx, a, &K[ss], jj * nx, xt, 0, xt, 0);
                }
            }

            if (!update_sens)
            {
                // compute the residual of implicit ode at time t_ii, store value in rGt
                acados_tic(&timer_ad);

                ext_fun_type_in[0] = BLASFEO_DVEC;
                ext_fun_in[0] = xt;  // x: nx
                ext_fun_type_in[1] = BLASFEO_DVEC_ARGS;
                ext_fun_in_K.xi = ii * nx;
                ext_fun_in_K.x = &K[ss];
                ext_fun_in[1] = &ext_fun_in_K;  // K[ii*nx]: nx
                ext_fun_type_in[2] = COLMAJ;
                ext_fun_in[2] = u;  // u: nu

                ext_fun_type_out[0] = BLASFEO_DVEC_ARGS;
                ext_fun_out_rG.x = rG;
                ext_fun_out_rG.xi = ii * nx;
                ext_fun_out[0] = &ext_fun_out_rG;  // fun: nx

                model->impl_ode_fun->evaluate(model->impl_ode_fun, ext_fun_type_in, ext_fun_in,
                                              ext_fun_type_out, ext_fun_out);

                timing_ad += acados_toc(&timer_ad);
            }
            else
            {
                // compute the jacobian of implicit ode
                acados_tic(&timer_ad);

                ext_fun_type_in[0] = BLASFEO_DVEC;
                ext_fun_in[0] = xt;  // x: nx
                ext_fun_type_in[1] = BLASFEO_DVEC_ARGS;
                ext_fun_in_K.xi = ii * nx;  // K[ii*nx]: nx
                ext_fun_in_K.x = &K[ss];
                ext_fun_in[1] = &ext_fun_in_K;
                ext_fun_type_in[2] = COLMAJ;
                ext_fun_in[2] = u;  // u: nu

                ext_fun_type_out[0] = BLASFEO_DVEC_ARGS;
                ext_fun_out_rG.x = rG;
                ext_fun_out_rG.xi = ii * nx;
                ext_fun_out[0] = &ext_fun_out_rG;  // fun: nx
                ext_fun_type_out[1] = BLASFEO_DMAT;
                ext_fun_out[1] = J_temp_x;  // jac_x: nx*nx
                ext_fun_type_out[2] = BLASFEO_DMAT;
                ext_fun_out[2] = J_temp_xdot;  // jac_xdot: nx*nx
                ext_fun_type_out[3] = BLASFEO_DMAT;
                ext_fun_out[3] = J_temp_u;  // jac_u: nx*nu

                model->impl_ode_fun_jac_x_xdot_u->evaluate(model->impl_ode_fun_jac_x_xdot_u,
                                                           ext_fun_type_in, ext_fun_in,
                                                           ext_fun_type_out, ext_fun_out);

                timing_ad += acados_toc(&timer_ad);

                blasfeo_dgecp(nx, nx, J_temp_x, 0, 0, JGf, ii * nx, 0);
                blasfeo_dgecp(nx, nu, J_temp_u, 0, 0, JGf, ii * nx, nx);

                for (jj = 0; jj < ns; jj++)
                {
                    // compute the block (ii,jj)th block of JGK
                    a = A_mat[ii + ns * jj];
                    if (a != 0)
                    {
                        a *= step;
                        blasfeo_dgead(nx, nx, a, J_temp_x, 0, 0, JGK, ii * nx, jj * nx);
                    }
                    if (jj == ii)
                    {
                        blasfeo_dgead(nx, nx, 1, J_temp_xdot, 0, 0, JGK, ii * nx, jj * nx);
                    }
                }  // end jj
            }
        }  // end ii

        // obtain x(n+1) before updating K(n)
        for (ii = 0; ii < ns; ii++)
            blasfeo_daxpy(nx, step * b_vec[ii], &K[ss], ii * nx, xn, 0, xn, 0);

        // DGETRF computes an LU factorization of a general M-by-N matrix A
        // using partial pivoting with row interchanges.

        if (update_sens)
        {
            blasfeo_dgetrf_rowpivot(nx * ns, nx * ns, JGK, 0, 0, JGK, 0, 0, ipiv);
        }

        // update r.h.s (6.23, Quirynen2017)
        blasfeo_dgemv_n(nx * ns, nx, 1.0, JGf, 0, 0, dxn, 0, 1.0, rG, 0, rG, 0);


        // permute also the r.h.s
        blasfeo_dvecpe(nx * ns, ipiv, rG, 0);

        // solve JGK * y = rG, JGK on the (l)eft, (l)ower-trian, (n)o-trans
        //                    (u)nit trian
        blasfeo_dtrsv_lnu(nx * ns, JGK, 0, 0, rG, 0, rG, 0);

        // solve JGK * x = rG, JGK on the (l)eft, (u)pper-trian, (n)o-trans
        //                    (n)o unit trian , and store x in rG
        blasfeo_dtrsv_unn(nx * ns, JGK, 0, 0, rG, 0, rG, 0);


        // scale and add a generic strmat into a generic strmat // K = K - rG, where rG is DeltaK
        blasfeo_daxpy(nx * ns, -1.0, rG, 0, &K[ss], 0, &K[ss], 0);

        // obtain dx(n)
        for (ii = 0; ii < ns; ii++)
            blasfeo_daxpy(nx, -step * b_vec[ii], rG, ii * nx, dxn, 0, dxn, 0);

        // update JKf
        blasfeo_dgemm_nn(nx * ns, nx + nu, nx, 1.0, JGf, 0, 0, S_forw, 0, 0, 0.0, &JKf[ss], 0, 0,
                         &JKf[ss], 0, 0);

        blasfeo_dgead(nx * ns, nu, 1.0, JGf, 0, nx, &JKf[ss], 0, nx);

        blasfeo_drowpe(nx * ns, ipiv, &JKf[ss]);
        blasfeo_dtrsm_llnu(nx * ns, nx + nu, 1.0, JGK, 0, 0, &JKf[ss], 0, 0, &JKf[ss], 0, 0);
        blasfeo_dtrsm_lunn(nx * ns, nx + nu, 1.0, JGK, 0, 0, &JKf[ss], 0, 0, &JKf[ss], 0, 0);

        // update forward sensitivity
        for (jj = 0; jj < ns; jj++)
            blasfeo_dgead(nx, nx + nu, -step * b_vec[jj], &JKf[ss], jj * nx, 0, S_forw, 0, 0);

        // obtain x(n+1)
        for (ii = 0; ii < ns; ii++)
            blasfeo_daxpy(nx, step * b_vec[ii], &K[ss], ii * nx, xn_out, 0, xn_out, 0);

    }  // end int step ss


    // extract output
    blasfeo_unpack_dvec(nx, xn_out, 0, x_out);

    blasfeo_unpack_dmat(nx, nx + nu, S_forw, 0, 0, S_forw_out, nx);

    out->info->CPUtime = acados_toc(&timer);
    out->info->LAtime = 0.0;
    out->info->ADtime = timing_ad;

    return 0;
}



void sim_new_lifted_irk_config_initialize_default(void *config_)
{
    sim_solver_config *config = config_;

    config->evaluate = &sim_new_lifted_irk;
    config->opts_calculate_size = &sim_new_lifted_irk_opts_calculate_size;
    config->opts_assign = &sim_new_lifted_irk_opts_assign;
    config->opts_initialize_default = &sim_new_lifted_irk_opts_initialize_default;
    config->opts_update = &sim_new_lifted_irk_opts_update;
    config->memory_calculate_size = &sim_new_lifted_irk_memory_calculate_size;
    config->memory_assign = &sim_new_lifted_irk_memory_assign;
    config->workspace_calculate_size = &sim_new_lifted_irk_workspace_calculate_size;
    config->model_calculate_size = &sim_new_lifted_irk_model_calculate_size;
    config->model_assign = &sim_new_lifted_irk_model_assign;
    config->model_set_function = &sim_new_lifted_irk_model_set_function;
    config->dims_calculate_size = &sim_new_lifted_irk_dims_calculate_size;
    config->dims_assign = &sim_new_lifted_irk_dims_assign;
    config->set_nx = &sim_new_lifted_irk_set_nx;
    config->set_nu = &sim_new_lifted_irk_set_nu;
    config->set_nz = &sim_new_lifted_irk_set_nz;
    config->get_nx = &sim_new_lifted_irk_get_nx;
    config->get_nu = &sim_new_lifted_irk_get_nu;
    config->get_nz = &sim_new_lifted_irk_get_nz;
    return;
}<|MERGE_RESOLUTION|>--- conflicted
+++ resolved
@@ -516,10 +516,8 @@
     double *u = in->u;
     double *S_forw_in = in->S_forw;
 
-<<<<<<< HEAD
-=======
     // int newton_iter = opts->newton_iter; // not used; always 1 in lifted
->>>>>>> eebd95b2
+
     double *A_mat = opts->A_mat;
     double *b_vec = opts->b_vec;
     int num_steps = opts->num_steps;
