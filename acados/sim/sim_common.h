--- conflicted
+++ resolved
@@ -49,10 +49,7 @@
     casadi_function_t vde_adj;
     void (*adjoint_vde_wrapper)(const int_t, const int_t, const real_t *, real_t *,
                                 casadi_function_t);
-<<<<<<< HEAD
-=======
     casadi_function_t discrete_model;
->>>>>>> 1124c21e
 
     real_t step;
     uint num_steps;
