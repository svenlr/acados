# Author Gianluca Frison

include ../../Makefile.rule

OBJS =

OBJS += sim_collocation_utils.o
OBJS += sim_erk_integrator.o
OBJS += sim_common.o
OBJS += sim_lifted_irk_integrator.o
<<<<<<< HEAD
OBJS += sim_erk_integrator.o
OBJS += sim_gnsf.o
OBJS += sim_gnsf_casadi_wrapper.o
=======
OBJS += sim_irk_integrator.o
>>>>>>> fcbd9855

obj: $(OBJS)

clean:
	rm -f *.o
	rm -f *.s<|MERGE_RESOLUTION|>--- conflicted
+++ resolved
@@ -8,13 +8,9 @@
 OBJS += sim_erk_integrator.o
 OBJS += sim_common.o
 OBJS += sim_lifted_irk_integrator.o
-<<<<<<< HEAD
-OBJS += sim_erk_integrator.o
+OBJS += sim_irk_integrator.o
 OBJS += sim_gnsf.o
 OBJS += sim_gnsf_casadi_wrapper.o
-=======
-OBJS += sim_irk_integrator.o
->>>>>>> fcbd9855
 
 obj: $(OBJS)
 
