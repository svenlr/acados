dist: trusty
sudo: required

env:
  - CXX="g++-6" CC="gcc-6"
  - CXX="g++-5" CC="gcc-5"
  - CXX="g++-4.9" CC="gcc-4.9"
  - CXX="clang++-3.7" CC="clang-3.7"

addons:
  apt:
    sources:
    - llvm-toolchain-precise-3.7
    - ubuntu-toolchain-r-test
    packages:
      - libgsl0-dev
      - liblapack-dev
      - libopenblas-base
      - libopenblas-dev
      - cppcheck
      - g++-6
      - gcc-6
      - g++-4.9
      - gcc-4.9
      - gfortran-4.9
      - g++-5
      - gcc-5
      - clang-3.7
      - swig

before_install:
<<<<<<< HEAD
  - 'if [ "$TRAVIS_PULL_REQUEST" = "false" && "$TRAVIS_REPO_SLUG" = "acados/acados" ]; then
=======
  - sudo ln -s /usr/lib/openblas-base/libopenblas.so /usr/lib/libopenblas.so
  - sudo ls /usr/lib
  - echo "TRAVIS_REPO_SLUG=$TRAVIS_REPO_SLUG TRAVIS_PULL_REQUEST=$TRAVIS_PULL_REQUEST TRAVIS_BRANCH=$TRAVIS_BRANCH"
  - 'if [ "$TRAVIS_REPO_SLUG" == "acados/acados" -a "$TRAVIS_PULL_REQUEST" == "false" ]; then
>>>>>>> a15a3305
      openssl aes-256-cbc -K $encrypted_953dc9b02fae_key -iv $encrypted_953dc9b02fae_iv
      -in external/encrypted_script.enc -out external/encrypted_script -d;
    fi'
  - sudo add-apt-repository -y ppa:octave/stable
  - sudo add-apt-repository -y ppa:george-edison55/precise-backports
  - sudo apt-get update -qq

install:
  - sudo apt-get install octave liboctave-dev cmake-data cmake
  - pushd external
  - 'if [ "$TRAVIS_REPO_SLUG" == "acados/acados" -a "$TRAVIS_PULL_REQUEST" == "false" ]; then
      source encrypted_script;
    fi'
  - travis_retry wget http://bitbucket.org/eigen/eigen/get/3.2.10.tar.gz
  - mkdir eigen
  - tar -xvf 3.2.10.tar.gz --strip-components=1 -C eigen
  - travis_retry wget http://files.casadi.org/3.1.1/linux/casadi-octave-v3.1.1.tar.gz
  - mkdir casadi-octave-v3.1.1
  - tar -xvf casadi-octave-v3.1.1.tar.gz -C casadi-octave-v3.1.1
  - popd

script:
  - set -e
  - git submodule init
  - git submodule update
  - mkdir build
  - cd build
  - cmake -D CMAKE_BUILD_TYPE=Test ..
  - set +e
  - make
  - make lint
  - make unit_tests
  - cd test
  - ./unit_tests<|MERGE_RESOLUTION|>--- conflicted
+++ resolved
@@ -29,20 +29,14 @@
       - swig
 
 before_install:
-<<<<<<< HEAD
-  - 'if [ "$TRAVIS_PULL_REQUEST" = "false" && "$TRAVIS_REPO_SLUG" = "acados/acados" ]; then
-=======
-  - sudo ln -s /usr/lib/openblas-base/libopenblas.so /usr/lib/libopenblas.so
-  - sudo ls /usr/lib
   - echo "TRAVIS_REPO_SLUG=$TRAVIS_REPO_SLUG TRAVIS_PULL_REQUEST=$TRAVIS_PULL_REQUEST TRAVIS_BRANCH=$TRAVIS_BRANCH"
   - 'if [ "$TRAVIS_REPO_SLUG" == "acados/acados" -a "$TRAVIS_PULL_REQUEST" == "false" ]; then
->>>>>>> a15a3305
       openssl aes-256-cbc -K $encrypted_953dc9b02fae_key -iv $encrypted_953dc9b02fae_iv
       -in external/encrypted_script.enc -out external/encrypted_script -d;
     fi'
   - sudo add-apt-repository -y ppa:octave/stable
   - sudo add-apt-repository -y ppa:george-edison55/precise-backports
-  - sudo apt-get update -qq
+  - sudo apt-get update -y
 
 install:
   - sudo apt-get install octave liboctave-dev cmake-data cmake
